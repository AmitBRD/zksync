# Prerequisites

## `Docker`

Install `docker`. It is recommended to follow the instructions from the [official site](https://docs.docker.com/install/).

Installing `docker` via `snap` or from the default repository can cause troubles.

You need to install both `docker` and `docker-compose`.

**Note:** On linux you may encounter the following error when you'll try to work with `zksync`:

```sh
ERROR: Couldn't connect to Docker daemon - you might need to run `docker-machine start default`.
```

If so, you **do not need** to install `docker-machine`. Most probably, it means that your user
is not added to the `docker` group. You can check it as follows:

```sh
docker-compose up # Should raise the same error.
sudo docker-compose up # Should start doing things.
```

If the first command fails, but the second succeeds, then you need to add your user to the `docker` group:

```sh
sudo usermod -a -G docker your_user_name
```

After that, you should logout and login again (user groups are refreshed after the login).
The problem should be solved at this step.

## `Node` & `Yarn`

1. Install `Node`.

2. Install `yarn`. Instructions can be found on the [official site](https://classic.yarnpkg.com/en/docs/install/).

3. Run `yarn global add @vue/cli-service`

## `Axel`

Install `axel` for downloading keys:

On mac:

```sh
brew install axel
```

On debian-based linux:

```sh
sudo apt-get install axel
```

## `gnu-sed`

On mac:

```sh
brew install gnu-sed
```

On linux `sed` is available by default in most cases.

## `Envsubst` (to transpile k8s `yaml` files)

On mac:

```sh
brew install gettext
brew link --force gettext 
```

On debian-based linux it should be available by default, if not, run:

```sh
sudo apt-get install gettext
```

## `Rust`

Install the latest `rust` version.

Instructions can be found on the [official site](https://www.rust-lang.org/tools/install).

Verify the `rust` installation:

```
rustc --version
rustc 1.41.0 (5e1a79984 2020-01-27)
```

<<<<<<< HEAD
## Solidity compiler
```
brew update
brew upgrade
brew tap ethereum/ethereum
brew install solidity
brew linkapps solidity
```

# JQ
=======
# `JQ`
>>>>>>> 00dea379

`jq` is used to work with JSON when managing DigitalOcean.

On mac:

```brew install jq```

On debian-based linux:

```sh
sudo apt-get install jq
```

# PSQL

Install `psql` CLI tool to interact with postgres.

On debian-based linux:

```sh
sudo apt-get install postgresql
```

## `Diesel`

Install [`diesel`](https://diesel.rs/) CLI:

```sh
cargo install diesel_cli --no-default-features --features postgres
```

If at the install step you get the linkage errors, install the development version of `libpq`.

On debian-based linux:

```sh
sudo apt-get install libpq-dev
```

## `solc`

You have to install `solc` v0.5.16. Instructions can be found at [readthedocs](https://solidity.readthedocs.io/en/v0.6.2/installing-solidity.html).

The simplest option for linux is to use `snap`.

For mac you can install it as follows:

```sh
brew update
brew upgrade
brew tap ethereum/ethereum
brew install solidity@5
```

## Environment

Edit the lines below and add them to your shell profile file (e.g. `~/.bash_profile`):

```sh
# Add path here:
export ZKSYNC_HOME=/path/to/zksync

export PATH=$ZKSYNC_HOME/bin:$PATH

# If you're like me, uncomment:
# cd $ZKSYNC_HOME
```

Autocomplete configuration:

- `bash`:

  ```sh
  complete -W "\`grep -oE '^[a-zA-Z0-9_.-]+:([^=]|$)' $ZKSYNC_HOME/Makefile | sed 's/[^a-zA-Z0-9_.-]*$//'\`" zksync
  ```

- `zsh`:

  ```sh
  echo "fpath=(~/.zsh_comp $fpath)" >> ~/.zshrc
  
  mkdir -p ~/.zsh_comp
  ```

  add `~/.zsh_comp/_zksync`:

  ```sh
  #compdef zksync
  
  cmds=( ${(uf)"$(grep -oE '^[a-zA-Z0-9_.-]+:([^=]|$)' $ZKSYNC_HOME/Makefile | sed 's/[^a-zA-Z0-9_.-]*$//')"} )
  
  _describe 'zksync make cmds' cmds
  ```<|MERGE_RESOLUTION|>--- conflicted
+++ resolved
@@ -1,3 +1,4 @@
+docs/setup-dev.md
 # Prerequisites
 
 ## `Docker`
@@ -93,20 +94,7 @@
 rustc 1.41.0 (5e1a79984 2020-01-27)
 ```
 
-<<<<<<< HEAD
-## Solidity compiler
-```
-brew update
-brew upgrade
-brew tap ethereum/ethereum
-brew install solidity
-brew linkapps solidity
-```
-
-# JQ
-=======
 # `JQ`
->>>>>>> 00dea379
 
 `jq` is used to work with JSON when managing DigitalOcean.
 

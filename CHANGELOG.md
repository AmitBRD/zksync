# zkSync changelog

<<<<<<< HEAD
### Contracts v3 and protocol (4.09.2020)

- Change pubkey operation requires fee for processing.
- Added support for the forced exit operation which allows user to force a withdrawal from another account
  that does not have signing key set and is older than 24h.
=======
### zksync.js 0.6.5

- Support of fast withdrawals was added. Corresponding optional field was added to the object passed to the `withdrawFromSyncToEthereum` method
  and `getTransactionFee` now accepts `FastWithdraw` fee type.
>>>>>>> 78d01312

### zksync.js 0.6.3

- Bundled version for browsers added. File `dist/main.js` can be used in `<script>` html tag.
  It requires global `ethers` object from [ethers-io/ethers.js](https://github.com/ethers-io/ethers.js/)
- `zksync.crypto.loadZkSyncCrypto()` method is added for browser builds that loads and compiles `zksync-crypto-web_bg.wasm` file.
  Should be called before any calls that use `zksync-crypto`.

### zksync.js 0.6.0

- Upgrade ethers to ^5.0.0

### zkSync

- Server: Robustness of the fee ticker's API interacting module was increased. [#786]
- Server: A possibility to get an Ethereum tx hash for withdrawal operation was added. [#751]
- Prover: Bug with delay between receiving a job and starting sending heartbeats was fixed. [7a82dba](https://github.com/matter-labs/zksync/commit/7a82dba)
- Server: Blocks that contain withdraw operations are sealed faster. [bab346b](https://github.com/matter-labs/zksync/commit/bab346b)
- Server: Added support for non-standard Ethereum signatures. [da0670e](https://github.com/matter-labs/zksync/commit/da0670e)
- Server: `eth_sender` module now can be disabled. [f9642e9](https://github.com/matter-labs/zksync/commit/f9642e9)
- Server: Transfer to zero address (0x00..00) is now forbidden in zkSync. [b3c72cd](https://github.com/matter-labs/zksync/commit/b3c72cd)
- Server: WebSocket server now uses more threads for handling incoming requests. [3a77363](https://github.com/matter-labs/zksync/commit/3a77363)

### zksync.js

- Support of WalletConnect was added. [16dd987](https://github.com/matter-labs/zksync/commit/16dd987)

### Explorer

- A link to the wallet was added to the explorer. [14424a6](https://github.com/matter-labs/zksync/commit/14424a6)
- Fixed bug with accessing non-existent blocks in explorer. [e8ca026](https://github.com/matter-labs/zksync/commit/e8ca026)

### Contracts v2 (20.07.2020)

- Added event denoting information about pending and completed withdrawals. [bb0d1bd](https://github.com/matter-labs/zksync/commit/bb0d1bd)
- Added support for tokens that aren't fully compatible with ERC20. [c088328](https://github.com/matter-labs/zksync/commit/c088328)
- Block revert interval is changed to 0 hours. [c088328](https://github.com/matter-labs/zksync/commit/c088328)
- Redundant priority request check is removed from contract upgrade logic. [c088328](https://github.com/matter-labs/zksync/commit/c088328)
- `PRIORITY_EXPRIRATION_PERIOD` is reduced to 3 days. [c12ab40](https://github.com/matter-labs/zksync/commit/c12ab40)
- `UPGRADE_NOTICE_PERIOD` is increased to 8 days. [c12ab40](https://github.com/matter-labs/zksync/commit/c12ab40)


## zkSync 1.0 (18.06.2020)

Changes prior to the 1.0 release are not presented in this changelog.<|MERGE_RESOLUTION|>--- conflicted
+++ resolved
@@ -1,17 +1,15 @@
 # zkSync changelog
 
-<<<<<<< HEAD
 ### Contracts v3 and protocol (4.09.2020)
 
 - Change pubkey operation requires fee for processing.
 - Added support for the forced exit operation which allows user to force a withdrawal from another account
   that does not have signing key set and is older than 24h.
-=======
+
 ### zksync.js 0.6.5
 
 - Support of fast withdrawals was added. Corresponding optional field was added to the object passed to the `withdrawFromSyncToEthereum` method
   and `getTransactionFee` now accepts `FastWithdraw` fee type.
->>>>>>> 78d01312
 
 ### zksync.js 0.6.3
 

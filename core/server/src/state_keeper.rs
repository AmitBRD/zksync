use std::collections::VecDeque;
<<<<<<< HEAD
use std::time::Instant;
=======
>>>>>>> 4785e4c0
// External uses
use futures::channel::{mpsc, oneshot};
use futures::stream::StreamExt;
use futures::SinkExt;
use tokio::runtime::Runtime;
// Workspace uses
use crate::mempool::ProposedBlock;
use models::node::block::{Block, ExecutedOperations, ExecutedPriorityOp, ExecutedTx};
use models::node::tx::{FranklinTx, TxHash};
use models::node::{
    Account, AccountAddress, AccountId, AccountMap, AccountUpdate, AccountUpdates, BlockNumber,
    PriorityOp,
};
use models::params::block_size_chunks;
use models::{ActionType, CommitRequest};
use plasma::state::{OpSuccess, PlasmaState};
use storage::ConnectionPool;

pub enum ExecutedOpId {
    Transaction(TxHash),
    PriorityOp(u64),
}

pub enum StateKeeperRequest {
    GetAccount(
        AccountAddress,
        oneshot::Sender<Option<(AccountId, Account)>>,
    ),
    GetLastUnprocessedPriorityOp(oneshot::Sender<u64>),
    ExecuteMiniBlock(ProposedBlock),
<<<<<<< HEAD
    SealBlock,
=======
    GetExecutedInPendingBlock(ExecutedOpId, oneshot::Sender<Option<(BlockNumber, bool)>>),
>>>>>>> 4785e4c0
}

pub struct ExecutedOpsNotify {
    pub operations: Vec<ExecutedOperations>,
    pub block_number: BlockNumber,
}

const MAX_PENDING_BLOCK_ITERATIONS: usize = 5 * 10;

#[derive(Debug)]
struct PendingBlock {
    success_operations: Vec<ExecutedOperations>,
    failed_txs: Vec<ExecutedTx>,
    account_updates: AccountUpdates,
    chunks_left: usize,
    pending_op_block_index: u32,
    unprocessed_priority_op_before: u64,
    pending_block_iteration: usize,
}

impl PendingBlock {
    fn new(unprocessed_priority_op_before: u64) -> Self {
        Self {
            success_operations: Vec::new(),
            failed_txs: Vec::new(),
            account_updates: Vec::new(),
            chunks_left: block_size_chunks(),
            pending_op_block_index: 0,
            unprocessed_priority_op_before,
            pending_block_iteration: 0,
        }
    }
}

/// Responsible for tx processing and block forming.
pub struct PlasmaStateKeeper {
    /// Current plasma state
    state: PlasmaState,

    fee_account_id: AccountId,
    current_unprocessed_priority_op: u64,

    pending_block: PendingBlock,

    rx_for_blocks: mpsc::Receiver<StateKeeperRequest>,
    tx_for_commitments: mpsc::Sender<CommitRequest>,
    executed_tx_notify_sender: mpsc::Sender<ExecutedOpsNotify>,
}

pub struct PlasmaStateInitParams {
    pub accounts: AccountMap,
    pub last_block_number: BlockNumber,
    pub unprocessed_priority_op: u64,
}

impl PlasmaStateInitParams {
    pub fn restore_from_db(db_pool: ConnectionPool) -> Self {
        let timer = Instant::now();

        let storage = db_pool
            .access_storage()
            .expect("db connection failed for state restore");

        let (last_committed, accounts) = storage.load_committed_state(None).expect("db failed");
        let last_verified = storage.get_last_verified_block().expect("db failed");
        let unprocessed_priority_op = storage
            .load_stored_op_with_block_number(last_committed, ActionType::COMMIT)
            .map(|storage_op| {
                storage_op
                    .into_op(&storage)
                    .expect("storage_op convert")
                    .block
                    .processed_priority_ops
                    .1
            })
            .unwrap_or_default();

        info!(
            "Restored committed state from db, committed: {}, verified: {}, elapsed time: {} ms",
            last_committed,
            last_verified,
            timer.elapsed().as_millis()
        );

        Self {
            accounts,
            last_block_number: last_committed,
            unprocessed_priority_op,
        }
    }
}

impl PlasmaStateKeeper {
    pub fn new(
        initial_state: PlasmaStateInitParams,
        fee_account_address: AccountAddress,
        rx_for_blocks: mpsc::Receiver<StateKeeperRequest>,
        tx_for_commitments: mpsc::Sender<CommitRequest>,
        executed_tx_notify_sender: mpsc::Sender<ExecutedOpsNotify>,
    ) -> Self {
        let state = PlasmaState::new(initial_state.accounts, initial_state.last_block_number + 1);

        let (fee_account_id, _) = state
            .get_account_by_address(&fee_account_address)
            .expect("Fee account should be present in the account tree");
        // Keeper starts with the NEXT block
        let keeper = PlasmaStateKeeper {
            state,
            fee_account_id,
            current_unprocessed_priority_op: initial_state.unprocessed_priority_op,
            rx_for_blocks,
            tx_for_commitments,
            pending_block: PendingBlock::new(initial_state.unprocessed_priority_op),
            executed_tx_notify_sender,
        };

        let root = keeper.state.root_hash();
        info!("created state keeper, root hash = {}", root);

        keeper
    }

    pub fn create_genesis_block(pool: ConnectionPool, fee_account_address: &AccountAddress) {
        let storage = pool
            .access_storage()
            .expect("db connection failed for statekeeper");

        let (last_committed, mut accounts) = storage.load_committed_state(None).expect("db failed");
        // TODO: move genesis block creation to separate routine.
        assert!(
            last_committed == 0 && accounts.is_empty(),
            "db should be empty"
        );
        let mut fee_account = Account::default();
        fee_account.address = fee_account_address.clone();
        let db_account_update = AccountUpdate::Create {
            address: fee_account_address.clone(),
            nonce: fee_account.nonce,
        };
        accounts.insert(0, fee_account);
        storage
            .commit_state_update(0, &[(0, db_account_update)])
            .expect("db fail");
        storage.apply_state_update(0).expect("db fail");
        let state = PlasmaState::new(accounts, last_committed + 1);
        let root_hash = state.root_hash();
        info!("Genesis block created, state: {}", state.root_hash());
        println!("GENESIS_ROOT=0x{}", root_hash.to_hex());
    }

    async fn run(mut self) {
        while let Some(req) = self.rx_for_blocks.next().await {
            match req {
                StateKeeperRequest::GetAccount(addr, sender) => {
                    sender.send(self.account(&addr)).unwrap_or_default();
                }
                StateKeeperRequest::GetLastUnprocessedPriorityOp(sender) => {
                    sender
                        .send(self.current_unprocessed_priority_op)
                        .unwrap_or_default();
                }
                StateKeeperRequest::ExecuteMiniBlock(proposed_block) => {
                    self.execute_tx_batch(proposed_block).await;
                }
<<<<<<< HEAD
                StateKeeperRequest::SealBlock => {
                    self.seal_pending_block().await;
=======
                StateKeeperRequest::GetExecutedInPendingBlock(op_id, sender) => {
                    let result = self.check_executed_in_pending_block(op_id);
                    sender.send(result).unwrap_or_default();
>>>>>>> 4785e4c0
                }
            }
        }
    }

    async fn notify_executed_ops(&self, executed_ops: &mut Vec<ExecutedOperations>) {
        self.executed_tx_notify_sender
            .clone()
            .send(ExecutedOpsNotify {
                operations: executed_ops.clone(),
                block_number: self.state.block_number,
            })
            .await
            .map_err(|e| warn!("Failed to send executed tx notify batch: {}", e))
            .unwrap_or_default();
        executed_ops.clear();
    }

    async fn execute_tx_batch(&mut self, proposed_block: ProposedBlock) {
        let mut executed_ops = Vec::new();

        let mut priority_op_queue = proposed_block
            .priority_ops
            .into_iter()
            .collect::<VecDeque<_>>();
        while let Some(priority_op) = priority_op_queue.pop_front() {
            match self.apply_priority_op(priority_op) {
                Ok(exec_op) => {
                    executed_ops.push(exec_op);
                }
                Err(priority_op) => {
                    self.notify_executed_ops(&mut executed_ops).await;
                    self.seal_pending_block().await;

                    priority_op_queue.push_front(priority_op);
                }
            }
        }

        let mut tx_queue = proposed_block.txs.into_iter().collect::<VecDeque<_>>();
        while let Some(tx) = tx_queue.pop_front() {
            match self.apply_tx(tx) {
                Ok(exec_op) => {
                    executed_ops.push(exec_op);
                }
                Err(tx) => {
                    self.notify_executed_ops(&mut executed_ops).await;
                    self.seal_pending_block().await;

                    tx_queue.push_front(tx);
                }
            }
        }

        if !self.pending_block.success_operations.is_empty() {
            self.pending_block.pending_block_iteration += 1;
            if self.pending_block.pending_block_iteration > MAX_PENDING_BLOCK_ITERATIONS {
                self.notify_executed_ops(&mut executed_ops).await;
                self.seal_pending_block().await;
            }
        }

        self.notify_executed_ops(&mut executed_ops).await;
    }

    // None if there is no space in current block
    fn apply_priority_op(
        &mut self,
        priority_op: PriorityOp,
    ) -> Result<ExecutedOperations, PriorityOp> {
        let chunks_needed = priority_op.data.chunks();
        if self.pending_block.chunks_left < chunks_needed {
            return Err(priority_op);
        }

        let OpSuccess {
            fee,
            mut updates,
            executed_op,
        } = self.state.execute_priority_op(priority_op.data.clone());

        self.pending_block.chunks_left -= chunks_needed;
        self.pending_block.account_updates.append(&mut updates);
        if let Some(fee) = fee {
            let fee_updates = self.state.collect_fee(&[fee], self.fee_account_id);
            self.pending_block
                .account_updates
                .extend(fee_updates.into_iter());
        }
        let block_index = self.pending_block.pending_op_block_index;
        self.pending_block.pending_op_block_index += 1;

        let exec_result = ExecutedOperations::PriorityOp(Box::new(ExecutedPriorityOp {
            op: executed_op,
            priority_op,
            block_index,
        }));
        self.pending_block
            .success_operations
            .push(exec_result.clone());
        self.current_unprocessed_priority_op += 1;
        Ok(exec_result)
    }

    fn apply_tx(&mut self, tx: FranklinTx) -> Result<ExecutedOperations, FranklinTx> {
        let chunks_needed = self.state.chunks_for_tx(&tx);
        if self.pending_block.chunks_left < chunks_needed {
            return Err(tx);
        }

        let tx_updates = self.state.execute_tx(tx.clone());

        let exec_result = match tx_updates {
            Ok(OpSuccess {
                fee,
                mut updates,
                executed_op,
            }) => {
                self.pending_block.chunks_left -= chunks_needed;
                self.pending_block.account_updates.append(&mut updates);
                if let Some(fee) = fee {
                    let fee_updates = self.state.collect_fee(&[fee], self.fee_account_id);
                    self.pending_block
                        .account_updates
                        .extend(fee_updates.into_iter());
                }
                let block_index = self.pending_block.pending_op_block_index;
                self.pending_block.pending_op_block_index += 1;

                let exec_result = ExecutedOperations::Tx(Box::new(ExecutedTx {
                    tx,
                    success: true,
                    op: Some(executed_op),
                    fail_reason: None,
                    block_index: Some(block_index),
                }));
                self.pending_block
                    .success_operations
                    .push(exec_result.clone());
                exec_result
            }
            Err(e) => {
                warn!("Failed to execute transaction: {:?}, {}", tx, e);
                let failed_tx = ExecutedTx {
                    tx,
                    success: false,
                    op: None,
                    fail_reason: Some(e.to_string()),
                    block_index: None,
                };
                self.pending_block.failed_txs.push(failed_tx.clone());
                ExecutedOperations::Tx(Box::new(failed_tx))
            }
        };

        Ok(exec_result)
    }

    async fn seal_pending_block(&mut self) {
        let pending_block = std::mem::replace(
            &mut self.pending_block,
            PendingBlock::new(self.current_unprocessed_priority_op),
        );

        let mut block_transactions = pending_block.success_operations;
        block_transactions.extend(
            pending_block
                .failed_txs
                .into_iter()
                .map(|tx| ExecutedOperations::Tx(Box::new(tx))),
        );

        let commit_request = CommitRequest {
            block: Block {
                block_number: self.state.block_number,
                new_root_hash: self.state.root_hash(),
                fee_account: self.fee_account_id,
                block_transactions,
                processed_priority_ops: (
                    pending_block.unprocessed_priority_op_before,
                    self.current_unprocessed_priority_op,
                ),
            },
            accounts_updated: pending_block.account_updates,
        };
        self.state.block_number += 1;

        info!(
            "Creating full block: {}, operations: {}, chunks_left: {}, miniblock iterations: {}",
            commit_request.block.block_number,
            commit_request.block.block_transactions.len(),
            pending_block.chunks_left,
            pending_block.pending_block_iteration
        );
        self.tx_for_commitments
            .send(commit_request)
            .await
            .expect("committer receiver dropped");
    }

<<<<<<< HEAD
    fn account(&self, address: &AccountAddress) -> Option<(AccountId, Account)> {
        self.state.get_account_by_address(address)
=======
    fn check_executed_in_pending_block(&self, op_id: ExecutedOpId) -> Option<(BlockNumber, bool)> {
        let current_block_number = self.state.block_number;
        match op_id {
            ExecutedOpId::Transaction(hash) => {
                for op in &self.pending_block.success_operations {
                    if let ExecutedOperations::Tx(exec_tx) = op {
                        if exec_tx.tx.hash() == hash {
                            return Some((current_block_number, true));
                        }
                    }
                }

                for failed_tx in &self.pending_block.failed_txs {
                    if failed_tx.tx.hash() == hash {
                        return Some((current_block_number, false));
                    }
                }
            }
            ExecutedOpId::PriorityOp(serial_id) => {
                for op in &self.pending_block.success_operations {
                    if let ExecutedOperations::PriorityOp(exec_op) = op {
                        if exec_op.priority_op.serial_id == serial_id {
                            return Some((current_block_number, true));
                        }
                    }
                }
            }
        }
        None
    }

    fn account(&self, address: &AccountAddress) -> Option<Account> {
        self.state.get_account_by_address(address).map(|(_, a)| a)
>>>>>>> 4785e4c0
    }
}

pub fn start_state_keeper(sk: PlasmaStateKeeper, runtime: &Runtime) {
    runtime.spawn(sk.run());
}<|MERGE_RESOLUTION|>--- conflicted
+++ resolved
@@ -1,8 +1,5 @@
 use std::collections::VecDeque;
-<<<<<<< HEAD
 use std::time::Instant;
-=======
->>>>>>> 4785e4c0
 // External uses
 use futures::channel::{mpsc, oneshot};
 use futures::stream::StreamExt;
@@ -33,11 +30,8 @@
     ),
     GetLastUnprocessedPriorityOp(oneshot::Sender<u64>),
     ExecuteMiniBlock(ProposedBlock),
-<<<<<<< HEAD
+    GetExecutedInPendingBlock(ExecutedOpId, oneshot::Sender<Option<(BlockNumber, bool)>>),
     SealBlock,
-=======
-    GetExecutedInPendingBlock(ExecutedOpId, oneshot::Sender<Option<(BlockNumber, bool)>>),
->>>>>>> 4785e4c0
 }
 
 pub struct ExecutedOpsNotify {
@@ -202,14 +196,12 @@
                 StateKeeperRequest::ExecuteMiniBlock(proposed_block) => {
                     self.execute_tx_batch(proposed_block).await;
                 }
-<<<<<<< HEAD
-                StateKeeperRequest::SealBlock => {
-                    self.seal_pending_block().await;
-=======
                 StateKeeperRequest::GetExecutedInPendingBlock(op_id, sender) => {
                     let result = self.check_executed_in_pending_block(op_id);
                     sender.send(result).unwrap_or_default();
->>>>>>> 4785e4c0
+                }
+                StateKeeperRequest::SealBlock => {
+                    self.seal_pending_block().await;
                 }
             }
         }
@@ -410,10 +402,6 @@
             .expect("committer receiver dropped");
     }
 
-<<<<<<< HEAD
-    fn account(&self, address: &AccountAddress) -> Option<(AccountId, Account)> {
-        self.state.get_account_by_address(address)
-=======
     fn check_executed_in_pending_block(&self, op_id: ExecutedOpId) -> Option<(BlockNumber, bool)> {
         let current_block_number = self.state.block_number;
         match op_id {
@@ -445,9 +433,8 @@
         None
     }
 
-    fn account(&self, address: &AccountAddress) -> Option<Account> {
-        self.state.get_account_by_address(address).map(|(_, a)| a)
->>>>>>> 4785e4c0
+    fn account(&self, address: &AccountAddress) -> Option<(AccountId, Account)> {
+        self.state.get_account_by_address(address)
     }
 }
 

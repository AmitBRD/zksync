--- conflicted
+++ resolved
@@ -161,14 +161,10 @@
     const onchainBalanceAfterWithdraw = await withdrawTo.getEthereumBalance(token);
 
     const tokenId = await withdrawTo.provider.tokenSet.resolveTokenId(token);
-<<<<<<< HEAD
-    const pendingToBeOnchainBalance = await contract.getBalanceToWithdraw(
-=======
-    const pendingToBeOnchainBalance = (await contract.balancesToWithdraw(
->>>>>>> fec8b8d0
+    const pendingToBeOnchainBalance = (await contract.getBalanceToWithdraw(
         await withdrawTo.address(),
         tokenId,
-    )).balanceToWithdraw;
+    ));
 
     if (!wallet2BeforeWithdraw.sub(wallet2AfterWithdraw).eq(amount.add(fee))) {
         throw new Error("Wrong amount on wallet after WITHDRAW");

--- conflicted
+++ resolved
@@ -14,10 +14,7 @@
 // Workspace deps
 use crypto_exports::franklin_crypto;
 use crypto_exports::rand;
-<<<<<<< HEAD
 use models::node::Engine;
-=======
->>>>>>> b762dda8
 use models::prover_utils::{get_block_proof_key_and_vk_path, read_circuit_proving_parameters};
 
 pub struct BabyProver<C: ApiClient> {
@@ -225,13 +222,8 @@
     }
 }
 
-<<<<<<< HEAD
 pub fn read_circuit_params(block_size: usize) -> groth16::Parameters<Engine> {
     let path = get_block_proof_key_and_vk_path(block_size).0;
-=======
-pub fn read_circuit_params() -> groth16::Parameters<Engine> {
-    let path = get_block_proof_key_and_vk_path().0;
->>>>>>> b762dda8
     debug!("Reading key from {}", path.to_string_lossy());
     read_circuit_proving_parameters(&path).expect("Failed to read circuit parameters")
 }
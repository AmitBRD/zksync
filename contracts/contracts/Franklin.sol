--- conflicted
+++ resolved
@@ -458,7 +458,7 @@
                         Operations.OpType.Deposit,
                         pubData
                     );
-                    verifyNextPriorityOperation(onchainOps[totalOnchainOps + currentOnchainOps]);
+                    commitNextPriorityOperation(onchainOps[totalOnchainOps + currentOnchainOps]);
                     currentOnchainOps++;
 
                     pubDataPtr += DEPOSIT_BYTES;
@@ -477,7 +477,7 @@
                         Operations.OpType.FullExit,
                         pubData
                     );
-                    verifyNextPriorityOperation(onchainOps[totalOnchainOps + currentOnchainOps]);
+                    commitNextPriorityOperation(onchainOps[totalOnchainOps + currentOnchainOps]);
                     currentOnchainOps++;
 
                     pubDataPtr += FULL_EXIT_BYTES;
@@ -543,78 +543,6 @@
         return recoveredAddress == _ethAddress;
     }
 
-<<<<<<< HEAD
-=======
-    /// @notice On the first byte determines the type of operation, if it is an onchain operation - saves it in storage
-    /// @param _pubdataOffset Current offset in pubdata
-    /// @param _publicData Operation pubdata
-    /// @param _currentEthWitness current eth witness for operation
-    /// @return pubdata bytes processed
-    function processNextOperation(
-        uint256 _pubdataOffset,
-        bytes memory _publicData,
-        bytes memory _currentEthWitness
-    ) internal returns (uint256 _bytesProcessed) {
-        Operations.OpType opType = Operations.OpType(uint8(_publicData[_pubdataOffset]));
-
-        if (opType == Operations.OpType.Noop) return NOOP_BYTES;
-        if (opType == Operations.OpType.TransferToNew) return TRANSFER_TO_NEW_BYTES;
-        if (opType == Operations.OpType.Transfer) return TRANSFER_BYTES;
-        if (opType == Operations.OpType.CloseAccount) return CLOSE_ACCOUNT_BYTES;
-
-        if (opType == Operations.OpType.Deposit) {
-            bytes memory pubData = Bytes.slice(_publicData, _pubdataOffset + 1, DEPOSIT_BYTES - 1);
-            onchainOps[totalOnchainOps] = OnchainOperation(
-                Operations.OpType.Deposit,
-                pubData
-            );
-            commitNextPriorityOperation(onchainOps[totalOnchainOps]);
-
-            totalOnchainOps++;
-
-            return DEPOSIT_BYTES;
-        }
-
-        if (opType == Operations.OpType.PartialExit) {
-            bytes memory pubData = Bytes.slice(_publicData, _pubdataOffset + 1, PARTIAL_EXIT_BYTES - 1);
-            onchainOps[totalOnchainOps] = OnchainOperation(
-                Operations.OpType.PartialExit,
-                pubData
-            );
-            totalOnchainOps++;
-
-            return PARTIAL_EXIT_BYTES;
-        }
-
-        if (opType == Operations.OpType.FullExit) {
-            bytes memory pubData = Bytes.slice(_publicData, _pubdataOffset + 1, FULL_EXIT_BYTES - 1);
-            onchainOps[totalOnchainOps] = OnchainOperation(
-                Operations.OpType.FullExit,
-                pubData
-            );
-
-            commitNextPriorityOperation(onchainOps[totalOnchainOps]);
-
-            totalOnchainOps++;
-            return FULL_EXIT_BYTES;
-        }
-
-        if (opType == Operations.OpType.ChangePubKey) {
-            Operations.ChangePubKey memory op = Operations.readChangePubKeyPubdata(_publicData, _pubdataOffset + 1);
-            if (_currentEthWitness.length > 0) {
-                bool valid = verifyChangePubkeySignature(_currentEthWitness, op.pubKeyHash, op.nonce, op.owner);
-                require(valid, "fpp15"); // failed to verify change pubkey hash signature
-            } else {
-                bool valid = keccak256(authFacts[op.owner][op.nonce]) == keccak256(op.pubKeyHash);
-                require(valid, "fpp16"); // new pub key hash is not authenticated properly
-            }
-            return CHANGE_PUBKEY_BYTES;
-        }
-
-        revert("fpp14"); // unsupported op
-    }
-
->>>>>>> 486f0b78
     /// @notice Creates block commitment from its data
     /// @param _blockNumber Block number
     /// @param _feeAccount Account to collect fees
@@ -776,7 +704,7 @@
 
         emit BlocksReverted(totalBlocksVerified, totalBlocksCommitted);
     }
-    
+
     /// @notice Checks that upgrade preparation is active and it is in lock period (period when contract will not add any new priority requests)
     function upgradePreparationLockStatus() public returns (bool) {
         return upgradePreparationActive && now < upgradePreparationActivationTime + UPGRADE_PREPARATION_LOCK_PERIOD;

--- conflicted
+++ resolved
@@ -355,22 +355,13 @@
     use super::*;
     use crate::witness::test_utils::{check_circuit, test_genesis_plasma_state};
     use bigdecimal::BigDecimal;
-<<<<<<< HEAD
-    use models::node::{Account, AccountAddress};
-
-    #[test]
-    #[ignore]
-    fn test_transfer() {
-        use testkit::zksync_account::ZksyncAccount;
-
-=======
     use models::node::Account;
     use testkit::zksync_account::ZksyncAccount;
 
     #[test]
     #[ignore]
     fn test_transfer_success() {
->>>>>>> a9af8004
+
         let from_zksync_account = ZksyncAccount::rand();
         let from_account_id = 1;
         let from_account_address = from_zksync_account.address;
@@ -528,7 +519,7 @@
     //     let mut transpiler = Transpiler::new();
 
     //     c.synthesize(&mut transpiler).unwrap();
-    
+
     //     let hints = transpiler.hints;
 
     //     // let adapted_circuit = AdaptorCircuit::new(c);

--- conflicted
+++ resolved
@@ -43,15 +43,9 @@
 A user can withdraw funds from the **root-chain balance** at any time by calling a `withdrawETH()` or `withdrawERC20()` function.
 
 ### Full exit
-<<<<<<< HEAD
 
 User can request this expensive operation to withdraw funds if he thinks that his transactions are censored by validators.
 
-=======
-
-User can request this expensive operation to withdraw funds if he thinks that his transactions are censored by validators.
-
->>>>>>> b500543e
 The user must send a transaction to **Franklin** contract function `registerFullExit()`. This function creates **full exit priority request** that is placed in corresponding priority requests mapping and also emits **NewPriorityRequest(opType, pubData, expirationBlock)** event to notify validators that they must include this request to upcoming blocks. Complete **PriorityQueue** logic that handles **priority requests** is described in **Priority Requests** section.
 
 When a validator commits a block which contains a **circuit operation** `full_exit`, the corresponding **withdraw onchain operation** for this withdrawal is created to verify compliance with priority queue requests. If it succeeds than their count will be added to **priority requests** count for this block. If the block is verified, funds from the **withdrawal onchain operation** are accrued to the users' **root-chain balances** and **withdraw onchain operations** and **full exit priority requests** are simply discarded.
@@ -75,26 +69,6 @@
 If the first committed block was not verified within `EXPECT_VERIFICATION_IN` ETH blocks, all unverified blocks will be reverted and the funds held by **onchain operations** and **priority requests** will be released and stored on **root-chain balances**..
 
 ## Priority queue
-<<<<<<< HEAD
-
-This queue will be implemented in separate contract to ensure that priority operations like `deposit` and `full_exit` will be processed in a timely manner and will be included in one of Franklin's blocks (a situation that leads to the need to reverse blocks will not happen), and also, in the case of `full_exit` transactions, the user can always withdraw funds (censorship-resistance). Its' functionality is divided into 2 parts: **Requests Queue** and **Exodus Mode**.
-
-**NewPriorityRequest** event is emitted when a user send according transaction to Franklin contract. Also some info about it will be stored in the mapping (operation type and expiration block) strictly in the order of arrival.
-**NewPriorityRequest** event structure:
-- `opType` - operation type
-- `pubData` - request data
-- `expirationBlock` - the number of Ethereum block when request becomes expired
-`expirationBlock` is calculated as follows:
-`expirationBlock = block.number + 250` - about 1 hour for the transaction to expire, `block.number` - current Ethereum block number.
-
-When corresponding transactions are found in the commited block, their count must be recorded. If the block is verified, this count of the satisfied **priority requests** is removed from mapping. 
-
-If the block is reverted via Exodus Mode, the funds held by **Deposit priority requests** from this block are accrued to the owners' **root-chain balances** to make them possible to withdraw. And this **Deposit priority requests** will be removed from mapping. 
-
-### Fees for Priority Requests
-
-In order to send priority request, the _user_ MUST pay some extra fee. That fee will be subtracted from the amount of Ether that the user sent to Deposit funciton in both cases of Ether and ERC-20 tokens deposits. That fee will be the payment for the _validator’s_ work to include these transactions in the block. One transaction fee is calculated as follows:
-=======
 
 This queue will be implemented in separate contract to ensure that priority operations like `deposit` and `full_exit` will be processed in a timely manner and will be included in one of Franklin's blocks (a situation that leads to the need to reverse blocks will not happen), and also, in the case of `full_exit` transactions, the user can always withdraw funds (censorship-resistance). Its' functionality is divided into 2 parts: **Requests Queue** and **Exodus Mode**.
 
@@ -113,18 +87,14 @@
 ### Fees for Priority Requests
 
 In order to send priority request, the _user_ MUST pay some extra fee. That fee will be subtracted from the amount of Ether that the user sent to Deposit or Full Exit funcitons. That fee will be the payment for the _validator’s_ work to include these transactions in the block. One transaction fee is calculated as follows:
->>>>>>> b500543e
 `fee = FEE_COEFF * (BASE_GAS + gasleft) * gasprice`, where
 - `FEE_COEFF` - fee coefficient for priority request transaction
 - `BASE_GAS` - base gas cost for transaction (usually 21000)
 - `gasleft` - remaining gas for transaction code execution
 - `gasprice` - gas price of the transaction
 
-<<<<<<< HEAD
-=======
 If the user sends more Ether than necessary, the difference will be returned to him.
 
->>>>>>> b500543e
 ### **Validators'** responsibility
 
 **Validators** MUST subscribe for `NewPriorityRequest` events in the RIGHT order to include priority transactions in some upcoming blocks.

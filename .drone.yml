--- conflicted
+++ resolved
@@ -1,4 +1,3 @@
-<<<<<<< HEAD
 # kind: pipeline
 # type: docker
 # name: tests
@@ -30,36 +29,19 @@
 #       - ./js/explorer/node_modules
 #       - ./target/cargo
 #       - ./keys
-# - name: prepare-ci-env
+# - name: init
 #   image: matterlabs/ci
 #   commands:
 #   - export ZKSYNC_HOME=`pwd`
 #   - export PATH=$ZKSYNC_HOME/bin:$PATH
 #   - export CARGO_HOME=$ZKSYNC_HOME/target/cargo
 #   - ci-prepare-env.sh
-#   depends_on:
-#   - restore-cache
-# - name: yarn
-#   image: matterlabs/ci
-#   commands:
-#   - export ZKSYNC_HOME=`pwd`
-#   - export PATH=$ZKSYNC_HOME/bin:$PATH
-#   - export CARGO_HOME=$ZKSYNC_HOME/target/cargo
 #   - zksync env ci
 #   - zksync yarn
-#   depends_on:
-#   - prepare-ci-env
-# - name: db-setup
-#   image: matterlabs/ci
-#   commands:
-#   - export ZKSYNC_HOME=`pwd`
-#   - export PATH=$ZKSYNC_HOME/bin:$PATH
-#   - export CARGO_HOME=$ZKSYNC_HOME/target/cargo
-#   - zksync env ci
 #   - zksync db-wait
 #   - zksync db-setup
 #   depends_on:
-#   - prepare-ci-env
+#   - restore-cache
 # - name: run-genesis
 #   image: matterlabs/ci
 #   commands:
@@ -68,63 +50,30 @@
 #   - export CARGO_HOME=$ZKSYNC_HOME/target/cargo
 #   - zksync genesis
 #   depends_on:
-#   - db-setup
-# - name: build-contracts
-#   image: matterlabs/ci
-#   commands:
-#   - export ZKSYNC_HOME=`pwd`
-#   - export PATH=$ZKSYNC_HOME/bin:$PATH
-#   - export CARGO_HOME=$ZKSYNC_HOME/target/cargo
-#   - zksync build-contracts
-#   depends_on:
-#   - prepare-ci-env
-#   - yarn
-# - name: rust-tests-circuit
+#   - init
+# - name: rust-tests-and-checks
 #   image: matterlabs/ci
 #   commands:
 #   - export ZKSYNC_HOME=`pwd`
 #   - export PATH=$ZKSYNC_HOME/bin:$PATH
 #   - export CARGO_HOME=$ZKSYNC_HOME/target/cargo
 #   - zksync circuit-tests
-#   depends_on:
-#   - run-genesis
-# - name: rust-tests-prover
-#   image: matterlabs/ci
-#   commands:
-#   - export ZKSYNC_HOME=`pwd`
-#   - export PATH=$ZKSYNC_HOME/bin:$PATH
-#   - export CARGO_HOME=$ZKSYNC_HOME/target/cargo
 #   - zksync prover-tests
-#   depends_on:
-#   - run-genesis
-# - name: rust-tests-db
-#   image: matterlabs/ci
-#   commands:
-#   - export ZKSYNC_HOME=`pwd`
-#   - export PATH=$ZKSYNC_HOME/bin:$PATH
-#   - export CARGO_HOME=$ZKSYNC_HOME/target/cargo
 #   - zksync db-test
-#   depends_on:
-#   - run-genesis
-# - name: rust-tests-unit
-#   image: matterlabs/ci
-#   commands:
-#   - export ZKSYNC_HOME=`pwd`
-#   - export PATH=$ZKSYNC_HOME/bin:$PATH
-#   - export CARGO_HOME=$ZKSYNC_HOME/target/cargo
 #   - f cargo test
-#   depends_on:
-#   - run-genesis
-# - name: rust-checks
-#   image: matterlabs/ci
-#   commands:
-#   - export ZKSYNC_HOME=`pwd`
-#   - export PATH=$ZKSYNC_HOME/bin:$PATH
-#   - export CARGO_HOME=$ZKSYNC_HOME/target/cargo
 #   - cargo fmt -- --check
 #   - f cargo clippy --tests --benches -- -D warnings
 #   depends_on:
 #   - run-genesis
+# - name: build-contracts
+#   image: matterlabs/ci
+#   commands:
+#   - export ZKSYNC_HOME=`pwd`
+#   - export PATH=$ZKSYNC_HOME/bin:$PATH
+#   - export CARGO_HOME=$ZKSYNC_HOME/target/cargo
+#   - zksync build-contracts
+#   depends_on:
+#   - init
 # - name: redeploy-and-integration-testkit
 #   image: matterlabs/ci
 #   commands:
@@ -160,11 +109,7 @@
 #       - ./keys
 #   depends_on:
 #      - redeploy-and-integration-testkit
-#      - rust-tests-circuit
-#      - rust-tests-prover
-#      - rust-tests-db
-#      - rust-tests-unit
-#      - rust-checks
+#      - rust-tests-and-checks
 # ---
 # kind: pipeline
 # type: docker
@@ -214,7 +159,7 @@
 #   - zksync genesis
 #   - zksync redeploy
 #   - f cargo build --release --bin server
-#   - f cargo build --bin dummy_prover
+#   - f cargo build --release --bin dummy_prover
 #   depends_on:
 #   - restore-cache
 # - name: start-server-detached
@@ -248,209 +193,13 @@
 #   - start-server-detached
 #   - start-prover-detached
 # ---
-=======
-kind: pipeline
-type: docker
-name: tests
-clone:
-    depth: 10
-volumes:
-  - name: cache
-    host:
-      path: /drone-cache
-services:
-  - name: geth
-    image: matterlabs/geth:latest
-  - name: postgres
-    image: postgres:10.4
-trigger:
-  event:
-  - pull_request
-steps:
-- name: restore-cache
-  image: drillster/drone-volume-cache
-  volumes:
-  - name: cache
-    path: /cache
-  settings:
-    restore: true
-    mount:
-      - ./contracts/node_modules
-      - ./js/client/node_modules
-      - ./js/explorer/node_modules
-      - ./target/cargo
-      - ./keys
-- name: init
-  image: matterlabs/ci
-  commands:
-  - export ZKSYNC_HOME=`pwd`
-  - export PATH=$ZKSYNC_HOME/bin:$PATH
-  - export CARGO_HOME=$ZKSYNC_HOME/target/cargo
-  - ci-prepare-env.sh
-  - zksync env ci
-  - zksync yarn
-  - zksync db-wait
-  - zksync db-setup
-  depends_on:
-  - restore-cache
-- name: run-genesis
-  image: matterlabs/ci
-  commands:
-  - export ZKSYNC_HOME=`pwd`
-  - export PATH=$ZKSYNC_HOME/bin:$PATH
-  - export CARGO_HOME=$ZKSYNC_HOME/target/cargo
-  - zksync genesis
-  depends_on:
-  - init
-- name: rust-tests-and-checks
-  image: matterlabs/ci
-  commands:
-  - export ZKSYNC_HOME=`pwd`
-  - export PATH=$ZKSYNC_HOME/bin:$PATH
-  - export CARGO_HOME=$ZKSYNC_HOME/target/cargo
-  - zksync circuit-tests
-  - zksync prover-tests
-  - zksync db-test
-  - f cargo test
-  - cargo fmt -- --check
-  - f cargo clippy --tests --benches -- -D warnings
-  depends_on:
-  - run-genesis
-- name: build-contracts
-  image: matterlabs/ci
-  commands:
-  - export ZKSYNC_HOME=`pwd`
-  - export PATH=$ZKSYNC_HOME/bin:$PATH
-  - export CARGO_HOME=$ZKSYNC_HOME/target/cargo
-  - zksync build-contracts
-  depends_on:
-  - init
-- name: redeploy-and-integration-testkit
-  image: matterlabs/ci
-  commands:
-  - export ZKSYNC_HOME=`pwd`
-  - export PATH=$ZKSYNC_HOME/bin:$PATH
-  - export CARGO_HOME=$ZKSYNC_HOME/target/cargo
-  - zksync redeploy
-  - zksync integration-testkit
-  depends_on:
-  - run-genesis
-  - build-contracts
-- name: contract-test
-  image: matterlabs/ci
-  commands:
-  - export ZKSYNC_HOME=`pwd`
-  - export PATH=$ZKSYNC_HOME/bin:$PATH
-  - export CARGO_HOME=$ZKSYNC_HOME/target/cargo
-  - zksync test-contracts
-  depends_on:
-  - build-contracts
-- name: rebuild-cache
-  image: drillster/drone-volume-cache
-  volumes:
-  - name: cache
-    path: /cache
-  settings:
-    rebuild: true
-    mount:
-      - ./contracts/node_modules
-      - ./js/client/node_modules
-      - ./js/explorer/node_modules
-      - ./target/cargo
-      - ./keys
-  depends_on:
-     - redeploy-and-integration-testkit
-     - rust-tests-and-checks
----
-kind: pipeline
-type: docker
-name: integration-simple
-clone:
-    depth: 10
-volumes:
-  - name: cache
-    host:
-      path: /drone-cache
-services:
-  - name: geth
-    image: matterlabs/geth:latest
-  - name: postgres
-    image: postgres:10.4
-trigger:
-  event:
-  - pull_request
-steps:
-- name: restore-cache
-  image: drillster/drone-volume-cache
-  volumes:
-  - name: cache
-    path: /cache
-  settings:
-    restore: true
-    mount:
-      - ./contracts/node_modules
-      - ./js/client/node_modules
-      - ./js/explorer/node_modules
-      - ./target/cargo
-      - ./keys
-- name: preparations-for-integration-simple
-  image: matterlabs/ci
-  commands:
-  - export ZKSYNC_HOME=`pwd`
-  - export PATH=$ZKSYNC_HOME/bin:$PATH
-  - export CARGO_HOME=$ZKSYNC_HOME/target/cargo
-  - ci-prepare-env.sh
-  - zksync env ci
-  - zksync yarn
-  - zksync db-wait
-  - zksync db-setup
-  - ssed -E "s/(.*constant DUMMY_VERIFIER)(.*)\;/\1 = true\;/" -i $ZKSYNC_HOME/contracts/contracts/Verifier.sol
-  - zksync build-contracts
-  - zksync db-reset
-  - zksync genesis
-  - zksync redeploy
-  - f cargo build --release --bin server
-  - f cargo build --release --bin dummy_prover
-  depends_on:
-  - restore-cache
-- name: start-server-detached
-  image: matterlabs/ci
-  detach: true
-  commands:
-  - export ZKSYNC_HOME=`pwd`
-  - export PATH=$ZKSYNC_HOME/bin:$PATH
-  - export CARGO_HOME=$ZKSYNC_HOME/target/cargo
-  - zksync server
-  depends_on:
-  - preparations-for-integration-simple
-- name: start-prover-detached
-  image: matterlabs/ci
-  detach: true
-  commands:
-  - export ZKSYNC_HOME=`pwd`
-  - export PATH=$ZKSYNC_HOME/bin:$PATH
-  - export CARGO_HOME=$ZKSYNC_HOME/target/cargo
-  - zksync dummy-prover
-  depends_on:
-  - preparations-for-integration-simple
-- name: integration-simple
-  image: matterlabs/ci
-  commands:
-  - export ZKSYNC_HOME=`pwd`
-  - export PATH=$ZKSYNC_HOME/bin:$PATH
-  - export CARGO_HOME=$ZKSYNC_HOME/target/cargo
-  - zksync integration-simple
-  depends_on:
-  - start-server-detached
-  - start-prover-detached
----
->>>>>>> 6203d8e4
 # This pipeline publishes images and updates stage
 kind: pipeline
 type: docker
 name: update-stage
 clone:
     depth: 10
+
 volumes:
   - name: cache
     host:
@@ -464,6 +213,7 @@
   - name: cargo-registry-musl
     host:
       path: /tmp/cargo-registry-musl
+
 trigger:
   # target:
   # - stage
@@ -505,7 +255,7 @@
   depends_on:
   - restore-cache
 
-- name: client-and-explorer-build-and-publish
+- name: nginx-build-and-publish
   image: matterlabs/ci
   environment:
     USERNAME:
@@ -531,7 +281,7 @@
   depends_on:
   - init
 
-- name: build-rust-and-publish
+- name: build-rust
   image: ekidd/rust-musl-builder
   volumes:
   - name: cargo-git-musl
@@ -603,6 +353,6 @@
   - python3 $ZKSYNC_HOME/bin/replace-env-variable.py $ZKSYNC_HOME/etc/env/stage.env KUBECONFIG=`pwd`/kubeconfig.yaml
   - zksync apply-kubeconfig
   depends_on:
-  - nginx-image-publish
+  - nginx-build-and-publish
   - server-image-publish
   - prover-image-publish
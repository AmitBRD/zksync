[package]
name = "models"
version = "0.0.1"
edition = "2018"

[dependencies]
ff = { package = "ff_ce", version = "0.6.0", features = ["derive"] }
bigdecimal = { version = "0.1.0", features = ["serde"]}
pairing = { package = "pairing_ce", version = "0.17.0" }
franklin_crypto = { package = "franklin-crypto", git = "https://github.com/matter-labs/franklin-crypto.git", branch="master"}
bellman = { package = "bellman_ce", version = "0.3.0" }
ethabi = "8.0.0"
web3 = "0.8.0"
serde = "1.0.90"
serde_derive = "1.0.90"
serde_bytes = "0.11.1"
serde_json = "1.0.0"
lazy_static = "1.2.0"
rayon = "1.0.3"
rand = "0.4"
fnv = "1.0.3"
rust-crypto = "0.2"
hex = "0.3"
failure = "0.1"
log = "0.4"
<<<<<<< HEAD
futures = { version = "0.3", features = ["compat"] }
=======
ethsign = "0.7.3"
tiny-keccak = "1.4.2"
>>>>>>> 32f31d57
<|MERGE_RESOLUTION|>--- conflicted
+++ resolved
@@ -23,9 +23,6 @@
 hex = "0.3"
 failure = "0.1"
 log = "0.4"
-<<<<<<< HEAD
 futures = { version = "0.3", features = ["compat"] }
-=======
 ethsign = "0.7.3"
-tiny-keccak = "1.4.2"
->>>>>>> 32f31d57
+tiny-keccak = "1.4.2"
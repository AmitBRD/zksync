// External deps
use crypto_exports::franklin_crypto::{
    bellman::pairing::{
        bn256::{Bn256, Fr},
        ff::{Field, PrimeField},
    },
    rescue::RescueEngine,
};
// Workspace deps
use models::{
    circuit::{
        account::CircuitAccountTree,
        utils::{append_be_fixed_width, eth_address_to_fr, le_bit_vector_into_field_element},
    },
    node::operations::DepositOp,
    params as franklin_constants,
};
// Local deps
use crate::{
    operation::{
        Operation, OperationArguments, OperationBranch, OperationBranchWitness, SignatureData,
    },
    witness::{
        utils::{apply_leaf_operation, get_audits},
        Witness,
    },
};

pub struct DepositData {
    pub amount: u128,
    pub token: u32,
    pub account_address: u32,
    pub address: Fr,
}

pub struct DepositWitness<E: RescueEngine> {
    pub before: OperationBranch<E>,
    pub after: OperationBranch<E>,
    pub args: OperationArguments<E>,
    pub before_root: Option<E::Fr>,
    pub after_root: Option<E::Fr>,
    pub tx_type: Option<E::Fr>,
}

impl Witness for DepositWitness<Bn256> {
    type OperationType = DepositOp;
    type CalculateOpsInput = ();

    fn apply_tx(tree: &mut CircuitAccountTree, deposit: &DepositOp) -> Self {
        let deposit_data = DepositData {
            amount: deposit.priority_op.amount.to_string().parse().unwrap(),
            token: u32::from(deposit.priority_op.token),
            account_address: deposit.account_id,
            address: eth_address_to_fr(&deposit.priority_op.to),
        };
        Self::apply_data(tree, &deposit_data)
    }

    fn get_pubdata(&self) -> Vec<bool> {
        let mut pubdata_bits = vec![];
        append_be_fixed_width(
            &mut pubdata_bits,
            &self.tx_type.unwrap(),
            franklin_constants::TX_TYPE_BIT_WIDTH,
        );

        append_be_fixed_width(
            &mut pubdata_bits,
            &self.before.address.unwrap(),
            franklin_constants::ACCOUNT_ID_BIT_WIDTH,
        );
        append_be_fixed_width(
            &mut pubdata_bits,
            &self.before.token.unwrap(),
            franklin_constants::TOKEN_BIT_WIDTH,
        );
        append_be_fixed_width(
            &mut pubdata_bits,
            &self.args.full_amount.unwrap(),
            franklin_constants::BALANCE_BIT_WIDTH,
        );

        append_be_fixed_width(
            &mut pubdata_bits,
            &self.args.eth_address.unwrap(),
            franklin_constants::ETH_ADDRESS_BIT_WIDTH,
        );
        //        assert_eq!(pubdata_bits.len(), 37 * 8);
        pubdata_bits.resize(6 * franklin_constants::CHUNK_BIT_WIDTH, false);
        pubdata_bits
    }

    fn calculate_operations(&self, _input: ()) -> Vec<Operation<Bn256>> {
        let first_sig_msg = &Fr::zero();
        let second_sig_msg = &Fr::zero();
        let third_sig_msg = &Fr::zero();
        let signature_data = &SignatureData::init_empty();
        let signer_pub_key_packed = &[Some(false); 256]; //doesn't matter for deposit
        let pubdata_chunks: Vec<_> = self
            .get_pubdata()
            .chunks(64)
            .map(|x| le_bit_vector_into_field_element(&x.to_vec()))
            .collect();

        debug!(
            "acc_path{} \n bal_path {} ",
            self.before.witness.account_path.len(),
            self.before.witness.balance_subtree_path.len()
        );
        let operation_zero = Operation {
            new_root: self.after_root,
            tx_type: self.tx_type,
            chunk: Some(Fr::from_str("0").unwrap()),
            pubdata_chunk: Some(pubdata_chunks[0]),
            first_sig_msg: Some(*first_sig_msg),
            second_sig_msg: Some(*second_sig_msg),
            third_sig_msg: Some(*third_sig_msg),
            signature_data: signature_data.clone(),
            signer_pub_key_packed: signer_pub_key_packed.to_vec(),
            args: self.args.clone(),
            lhs: self.before.clone(),
            rhs: self.before.clone(),
        };

        let operation_one = Operation {
            new_root: self.after_root,
            tx_type: self.tx_type,
            chunk: Some(Fr::from_str("1").unwrap()),
            pubdata_chunk: Some(pubdata_chunks[1]),
            first_sig_msg: Some(*first_sig_msg),
            second_sig_msg: Some(*second_sig_msg),
            third_sig_msg: Some(*third_sig_msg),
            signature_data: signature_data.clone(),
            signer_pub_key_packed: signer_pub_key_packed.to_vec(),
            args: self.args.clone(),
            lhs: self.after.clone(),
            rhs: self.after.clone(),
        };

        let operation_two = Operation {
            new_root: self.after_root,
            tx_type: self.tx_type,
            chunk: Some(Fr::from_str("2").unwrap()),
            pubdata_chunk: Some(pubdata_chunks[2]),
            first_sig_msg: Some(*first_sig_msg),
            second_sig_msg: Some(*second_sig_msg),
            third_sig_msg: Some(*third_sig_msg),
            signer_pub_key_packed: signer_pub_key_packed.to_vec(),
            args: self.args.clone(),
            lhs: self.after.clone(),
            rhs: self.after.clone(),
            signature_data: signature_data.clone(),
        };

        let operation_three = Operation {
            new_root: self.after_root,
            tx_type: self.tx_type,
            chunk: Some(Fr::from_str("3").unwrap()),
            pubdata_chunk: Some(pubdata_chunks[3]),
            first_sig_msg: Some(*first_sig_msg),
            second_sig_msg: Some(*second_sig_msg),
            third_sig_msg: Some(*third_sig_msg),
            signer_pub_key_packed: signer_pub_key_packed.to_vec(),
            args: self.args.clone(),
            lhs: self.after.clone(),
            rhs: self.after.clone(),
            signature_data: signature_data.clone(),
        };

        let operation_four = Operation {
            new_root: self.after_root,
            tx_type: self.tx_type,
            chunk: Some(Fr::from_str("4").unwrap()),
            pubdata_chunk: Some(pubdata_chunks[4]),
            first_sig_msg: Some(*first_sig_msg),
            second_sig_msg: Some(*second_sig_msg),
            third_sig_msg: Some(*third_sig_msg),
            signer_pub_key_packed: signer_pub_key_packed.to_vec(),
            args: self.args.clone(),
            lhs: self.after.clone(),
            rhs: self.after.clone(),
            signature_data: signature_data.clone(),
        };

        let operation_five = Operation {
            new_root: self.after_root,
            tx_type: self.tx_type,
            chunk: Some(Fr::from_str("5").unwrap()),
            pubdata_chunk: Some(pubdata_chunks[5]),
            first_sig_msg: Some(*first_sig_msg),
            second_sig_msg: Some(*second_sig_msg),
            third_sig_msg: Some(*third_sig_msg),
            signer_pub_key_packed: signer_pub_key_packed.to_vec(),
            args: self.args.clone(),
            lhs: self.after.clone(),
            rhs: self.after.clone(),
            signature_data: signature_data.clone(),
        };
        let operations: Vec<Operation<_>> = vec![
            operation_zero,
            operation_one,
            operation_two,
            operation_three,
            operation_four,
            operation_five,
        ];
        operations
    }
}

impl<E: RescueEngine> DepositWitness<E> {
    // CLARIFY: What? Why?
    pub fn get_sig_bits(&self) -> Vec<bool> {
        let mut sig_bits = vec![];
        append_be_fixed_width(
            &mut sig_bits,
            &Fr::from_str("1").unwrap(), //Corresponding tx_type
            franklin_constants::TX_TYPE_BIT_WIDTH,
        );
        append_be_fixed_width(
            &mut sig_bits,
            &self.args.new_pub_key_hash.unwrap(),
            franklin_constants::NEW_PUBKEY_HASH_WIDTH,
        );
        append_be_fixed_width(
            &mut sig_bits,
            &self.before.token.unwrap(),
            franklin_constants::TOKEN_BIT_WIDTH,
        );
        append_be_fixed_width(
            &mut sig_bits,
            &self.args.full_amount.unwrap(),
            franklin_constants::BALANCE_BIT_WIDTH,
        );
        append_be_fixed_width(
            &mut sig_bits,
            &self.before.witness.account_witness.nonce.unwrap(),
            franklin_constants::NONCE_BIT_WIDTH,
        );
        sig_bits
    }
}

impl DepositWitness<Bn256> {
    fn apply_data(tree: &mut CircuitAccountTree, deposit: &DepositData) -> Self {
        //preparing data and base witness
        let before_root = tree.root_hash();
        debug!("deposit Initial root = {}", before_root);
        let (audit_path_before, audit_balance_path_before) =
            get_audits(tree, deposit.account_address, deposit.token);

        let capacity = tree.capacity();
        assert_eq!(capacity, 1 << franklin_constants::account_tree_depth());
        let account_address_fe = Fr::from_str(&deposit.account_address.to_string()).unwrap();
        let token_fe = Fr::from_str(&deposit.token.to_string()).unwrap();
        let amount_as_field_element = Fr::from_str(&deposit.amount.to_string()).unwrap();
        debug!("amount_as_field_element is: {}", amount_as_field_element);
        //calculate a and b
        let a = amount_as_field_element;
        let b = Fr::zero();

        //applying deposit
        let (account_witness_before, account_witness_after, balance_before, balance_after) =
            apply_leaf_operation(
                tree,
                deposit.account_address,
                deposit.token,
                |acc| {
                    assert!((acc.address == deposit.address) || (acc.address == Fr::zero()));
                    acc.address = deposit.address;
                },
                |bal| bal.value.add_assign(&amount_as_field_element),
            );

        let after_root = tree.root_hash();
        debug!("deposit After root = {}", after_root);
        let (audit_path_after, audit_balance_path_after) =
            get_audits(tree, deposit.account_address, deposit.token);

        DepositWitness {
            before: OperationBranch {
                address: Some(account_address_fe),
                token: Some(token_fe),
                witness: OperationBranchWitness {
                    account_witness: account_witness_before,
                    account_path: audit_path_before,
                    balance_value: Some(balance_before),
                    balance_subtree_path: audit_balance_path_before,
                },
            },
            after: OperationBranch {
                address: Some(account_address_fe),
                token: Some(token_fe),
                witness: OperationBranchWitness {
                    account_witness: account_witness_after,
                    account_path: audit_path_after,
                    balance_value: Some(balance_after),
                    balance_subtree_path: audit_balance_path_after,
                },
            },
            args: OperationArguments {
                eth_address: Some(deposit.address),
                amount_packed: Some(Fr::zero()),
                full_amount: Some(amount_as_field_element),
                fee: Some(Fr::zero()),
                a: Some(a),
                b: Some(b),
                pub_nonce: Some(Fr::zero()),
                new_pub_key_hash: Some(Fr::zero()),
            },
<<<<<<< HEAD
        },
        args: OperationArguments {
            eth_address: Some(deposit.address),
            amount_packed: Some(Fr::zero()),
            full_amount: Some(amount_as_field_element),
            fee: Some(Fr::zero()),
            a: Some(a),
            b: Some(b),
            pub_nonce: Some(Fr::zero()),
            new_pub_key_hash: Some(Fr::zero()),
        },
        before_root: Some(before_root),
        after_root: Some(after_root),
        tx_type: Some(Fr::from_str("1").unwrap()),
    }
}

pub fn calculate_deposit_operations_from_witness(
    deposit_witness: &DepositWitness<Bn256>,
) -> Vec<Operation<Bn256>> {
    let first_sig_msg = &Fr::zero();
    let second_sig_msg = &Fr::zero();
    let third_sig_msg = &Fr::zero();
    let signature_data = &SignatureData::init_empty();
    let signer_pub_key_packed = &[Some(false); 256]; //doesn't matter for deposit
    let pubdata_chunks: Vec<_> = deposit_witness
        .get_pubdata()
        .chunks(64)
        .map(|x| le_bit_vector_into_field_element(&x.to_vec()))
        .collect();

    debug!(
        "acc_path{} \n bal_path {} ",
        deposit_witness.before.witness.account_path.len(),
        deposit_witness.before.witness.balance_subtree_path.len()
    );
    let operation_zero = Operation {
        new_root: deposit_witness.after_root,
        tx_type: deposit_witness.tx_type,
        chunk: Some(Fr::from_str("0").unwrap()),
        pubdata_chunk: Some(pubdata_chunks[0]),
        first_sig_msg: Some(*first_sig_msg),
        second_sig_msg: Some(*second_sig_msg),
        third_sig_msg: Some(*third_sig_msg),
        signature_data: signature_data.clone(),
        signer_pub_key_packed: signer_pub_key_packed.to_vec(),
        args: deposit_witness.args.clone(),
        lhs: deposit_witness.before.clone(),
        rhs: deposit_witness.before.clone(),
    };

    let operation_one = Operation {
        new_root: deposit_witness.after_root,
        tx_type: deposit_witness.tx_type,
        chunk: Some(Fr::from_str("1").unwrap()),
        pubdata_chunk: Some(pubdata_chunks[1]),
        first_sig_msg: Some(*first_sig_msg),
        second_sig_msg: Some(*second_sig_msg),
        third_sig_msg: Some(*third_sig_msg),
        signature_data: signature_data.clone(),
        signer_pub_key_packed: signer_pub_key_packed.to_vec(),
        args: deposit_witness.args.clone(),
        lhs: deposit_witness.after.clone(),
        rhs: deposit_witness.after.clone(),
    };

    let operation_two = Operation {
        new_root: deposit_witness.after_root,
        tx_type: deposit_witness.tx_type,
        chunk: Some(Fr::from_str("2").unwrap()),
        pubdata_chunk: Some(pubdata_chunks[2]),
        first_sig_msg: Some(*first_sig_msg),
        second_sig_msg: Some(*second_sig_msg),
        third_sig_msg: Some(*third_sig_msg),
        signer_pub_key_packed: signer_pub_key_packed.to_vec(),
        args: deposit_witness.args.clone(),
        lhs: deposit_witness.after.clone(),
        rhs: deposit_witness.after.clone(),
        signature_data: signature_data.clone(),
    };

    let operation_three = Operation {
        new_root: deposit_witness.after_root,
        tx_type: deposit_witness.tx_type,
        chunk: Some(Fr::from_str("3").unwrap()),
        pubdata_chunk: Some(pubdata_chunks[3]),
        first_sig_msg: Some(*first_sig_msg),
        second_sig_msg: Some(*second_sig_msg),
        third_sig_msg: Some(*third_sig_msg),
        signer_pub_key_packed: signer_pub_key_packed.to_vec(),
        args: deposit_witness.args.clone(),
        lhs: deposit_witness.after.clone(),
        rhs: deposit_witness.after.clone(),
        signature_data: signature_data.clone(),
    };

    let operation_four = Operation {
        new_root: deposit_witness.after_root,
        tx_type: deposit_witness.tx_type,
        chunk: Some(Fr::from_str("4").unwrap()),
        pubdata_chunk: Some(pubdata_chunks[4]),
        first_sig_msg: Some(*first_sig_msg),
        second_sig_msg: Some(*second_sig_msg),
        third_sig_msg: Some(*third_sig_msg),
        signer_pub_key_packed: signer_pub_key_packed.to_vec(),
        args: deposit_witness.args.clone(),
        lhs: deposit_witness.after.clone(),
        rhs: deposit_witness.after.clone(),
        signature_data: signature_data.clone(),
    };

    let operation_five = Operation {
        new_root: deposit_witness.after_root,
        tx_type: deposit_witness.tx_type,
        chunk: Some(Fr::from_str("5").unwrap()),
        pubdata_chunk: Some(pubdata_chunks[5]),
        first_sig_msg: Some(*first_sig_msg),
        second_sig_msg: Some(*second_sig_msg),
        third_sig_msg: Some(*third_sig_msg),
        signer_pub_key_packed: signer_pub_key_packed.to_vec(),
        args: deposit_witness.args.clone(),
        lhs: deposit_witness.after.clone(),
        rhs: deposit_witness.after.clone(),
        signature_data: signature_data.clone(),
    };
    let operations: Vec<Operation<_>> = vec![
        operation_zero,
        operation_one,
        operation_two,
        operation_three,
        operation_four,
        operation_five,
    ];
    operations
}

#[cfg(test)]
mod test {
    use super::*;
    use crate::witness::test_utils::{check_circuit, test_genesis_plasma_state};
    use models::node::{Account, Deposit};
    use num::BigUint;

    #[test]
    #[ignore]
    fn test_deposit_in_empty_leaf() {
        let (mut plasma_state, mut circuit_account_tree) = test_genesis_plasma_state(Vec::new());

        let fee_account_id = 0;
        let mut witness_accum = WitnessBuilder::new(&mut circuit_account_tree, fee_account_id, 1);

        let empty_account_id = 1;
        let empty_account_address = [7u8; 20].into();
        let deposit_op = DepositOp {
            priority_op: Deposit {
                from: empty_account_address,
                token: 0,
                amount: BigUint::from(1u32),
                to: empty_account_address,
            },
            account_id: empty_account_id,
        };

        println!(
            "node root hash before deposit: {:?}",
            plasma_state.root_hash()
        );
        plasma_state.apply_deposit_op(&deposit_op);
        println!(
            "node root hash after deposit: {:?}",
            plasma_state.root_hash()
        );
        println!(
            "node pub data: {}",
            hex::encode(&deposit_op.get_public_data())
        );

        let deposit_witness = apply_deposit_tx(&mut witness_accum.account_tree, &deposit_op);
        let deposit_operations = calculate_deposit_operations_from_witness(&deposit_witness);
        let pub_data_from_witness = deposit_witness.get_pubdata();

        witness_accum.add_operation_with_pubdata(deposit_operations, pub_data_from_witness);
        witness_accum.collect_fees(&Vec::new());
        witness_accum.calculate_pubdata_commitment();

        assert_eq!(
            plasma_state.root_hash(),
            witness_accum
                .root_after_fees
                .expect("witness accum after root hash empty"),
            "root hash in state keeper and witness generation code mismatch"
        );

        check_circuit(witness_accum.into_circuit_instance());
    }

    #[test]
    #[ignore]
    fn test_deposit_existing_account() {
        let deposit_to_account_id = 1;
        let deposit_to_account_address =
            "1111111111111111111111111111111111111111".parse().unwrap();
        let (mut plasma_state, mut circuit_account_tree) = test_genesis_plasma_state(vec![(
            deposit_to_account_id,
            Account::default_with_address(&deposit_to_account_address),
        )]);

        let fee_account_id = 0;
        let mut witness_accum = WitnessBuilder::new(&mut circuit_account_tree, fee_account_id, 1);

        let deposit_op = DepositOp {
            priority_op: Deposit {
                from: deposit_to_account_address,
                token: 0,
                amount: BigUint::from(1u32),
                to: deposit_to_account_address,
            },
            account_id: deposit_to_account_id,
        };

        println!("node root hash before op: {:?}", plasma_state.root_hash());
        plasma_state.apply_deposit_op(&deposit_op);
        println!("node root hash after op: {:?}", plasma_state.root_hash());

        let deposit_witness = apply_deposit_tx(&mut witness_accum.account_tree, &deposit_op);
        let deposit_operations = calculate_deposit_operations_from_witness(&deposit_witness);
        let pub_data_from_witness = deposit_witness.get_pubdata();

        witness_accum.add_operation_with_pubdata(deposit_operations, pub_data_from_witness);
        witness_accum.collect_fees(&Vec::new());
        witness_accum.calculate_pubdata_commitment();

        assert_eq!(
            plasma_state.root_hash(),
            witness_accum
                .root_after_fees
                .expect("witness accum after root hash empty"),
            "root hash in state keeper and witness generation code mismatch"
        );

        check_circuit(witness_accum.into_circuit_instance());
=======
            before_root: Some(before_root),
            after_root: Some(after_root),
            tx_type: Some(Fr::from_str("1").unwrap()),
        }
>>>>>>> 6655ecfa
    }
}<|MERGE_RESOLUTION|>--- conflicted
+++ resolved
@@ -308,253 +308,9 @@
                 pub_nonce: Some(Fr::zero()),
                 new_pub_key_hash: Some(Fr::zero()),
             },
-<<<<<<< HEAD
-        },
-        args: OperationArguments {
-            eth_address: Some(deposit.address),
-            amount_packed: Some(Fr::zero()),
-            full_amount: Some(amount_as_field_element),
-            fee: Some(Fr::zero()),
-            a: Some(a),
-            b: Some(b),
-            pub_nonce: Some(Fr::zero()),
-            new_pub_key_hash: Some(Fr::zero()),
-        },
-        before_root: Some(before_root),
-        after_root: Some(after_root),
-        tx_type: Some(Fr::from_str("1").unwrap()),
-    }
-}
-
-pub fn calculate_deposit_operations_from_witness(
-    deposit_witness: &DepositWitness<Bn256>,
-) -> Vec<Operation<Bn256>> {
-    let first_sig_msg = &Fr::zero();
-    let second_sig_msg = &Fr::zero();
-    let third_sig_msg = &Fr::zero();
-    let signature_data = &SignatureData::init_empty();
-    let signer_pub_key_packed = &[Some(false); 256]; //doesn't matter for deposit
-    let pubdata_chunks: Vec<_> = deposit_witness
-        .get_pubdata()
-        .chunks(64)
-        .map(|x| le_bit_vector_into_field_element(&x.to_vec()))
-        .collect();
-
-    debug!(
-        "acc_path{} \n bal_path {} ",
-        deposit_witness.before.witness.account_path.len(),
-        deposit_witness.before.witness.balance_subtree_path.len()
-    );
-    let operation_zero = Operation {
-        new_root: deposit_witness.after_root,
-        tx_type: deposit_witness.tx_type,
-        chunk: Some(Fr::from_str("0").unwrap()),
-        pubdata_chunk: Some(pubdata_chunks[0]),
-        first_sig_msg: Some(*first_sig_msg),
-        second_sig_msg: Some(*second_sig_msg),
-        third_sig_msg: Some(*third_sig_msg),
-        signature_data: signature_data.clone(),
-        signer_pub_key_packed: signer_pub_key_packed.to_vec(),
-        args: deposit_witness.args.clone(),
-        lhs: deposit_witness.before.clone(),
-        rhs: deposit_witness.before.clone(),
-    };
-
-    let operation_one = Operation {
-        new_root: deposit_witness.after_root,
-        tx_type: deposit_witness.tx_type,
-        chunk: Some(Fr::from_str("1").unwrap()),
-        pubdata_chunk: Some(pubdata_chunks[1]),
-        first_sig_msg: Some(*first_sig_msg),
-        second_sig_msg: Some(*second_sig_msg),
-        third_sig_msg: Some(*third_sig_msg),
-        signature_data: signature_data.clone(),
-        signer_pub_key_packed: signer_pub_key_packed.to_vec(),
-        args: deposit_witness.args.clone(),
-        lhs: deposit_witness.after.clone(),
-        rhs: deposit_witness.after.clone(),
-    };
-
-    let operation_two = Operation {
-        new_root: deposit_witness.after_root,
-        tx_type: deposit_witness.tx_type,
-        chunk: Some(Fr::from_str("2").unwrap()),
-        pubdata_chunk: Some(pubdata_chunks[2]),
-        first_sig_msg: Some(*first_sig_msg),
-        second_sig_msg: Some(*second_sig_msg),
-        third_sig_msg: Some(*third_sig_msg),
-        signer_pub_key_packed: signer_pub_key_packed.to_vec(),
-        args: deposit_witness.args.clone(),
-        lhs: deposit_witness.after.clone(),
-        rhs: deposit_witness.after.clone(),
-        signature_data: signature_data.clone(),
-    };
-
-    let operation_three = Operation {
-        new_root: deposit_witness.after_root,
-        tx_type: deposit_witness.tx_type,
-        chunk: Some(Fr::from_str("3").unwrap()),
-        pubdata_chunk: Some(pubdata_chunks[3]),
-        first_sig_msg: Some(*first_sig_msg),
-        second_sig_msg: Some(*second_sig_msg),
-        third_sig_msg: Some(*third_sig_msg),
-        signer_pub_key_packed: signer_pub_key_packed.to_vec(),
-        args: deposit_witness.args.clone(),
-        lhs: deposit_witness.after.clone(),
-        rhs: deposit_witness.after.clone(),
-        signature_data: signature_data.clone(),
-    };
-
-    let operation_four = Operation {
-        new_root: deposit_witness.after_root,
-        tx_type: deposit_witness.tx_type,
-        chunk: Some(Fr::from_str("4").unwrap()),
-        pubdata_chunk: Some(pubdata_chunks[4]),
-        first_sig_msg: Some(*first_sig_msg),
-        second_sig_msg: Some(*second_sig_msg),
-        third_sig_msg: Some(*third_sig_msg),
-        signer_pub_key_packed: signer_pub_key_packed.to_vec(),
-        args: deposit_witness.args.clone(),
-        lhs: deposit_witness.after.clone(),
-        rhs: deposit_witness.after.clone(),
-        signature_data: signature_data.clone(),
-    };
-
-    let operation_five = Operation {
-        new_root: deposit_witness.after_root,
-        tx_type: deposit_witness.tx_type,
-        chunk: Some(Fr::from_str("5").unwrap()),
-        pubdata_chunk: Some(pubdata_chunks[5]),
-        first_sig_msg: Some(*first_sig_msg),
-        second_sig_msg: Some(*second_sig_msg),
-        third_sig_msg: Some(*third_sig_msg),
-        signer_pub_key_packed: signer_pub_key_packed.to_vec(),
-        args: deposit_witness.args.clone(),
-        lhs: deposit_witness.after.clone(),
-        rhs: deposit_witness.after.clone(),
-        signature_data: signature_data.clone(),
-    };
-    let operations: Vec<Operation<_>> = vec![
-        operation_zero,
-        operation_one,
-        operation_two,
-        operation_three,
-        operation_four,
-        operation_five,
-    ];
-    operations
-}
-
-#[cfg(test)]
-mod test {
-    use super::*;
-    use crate::witness::test_utils::{check_circuit, test_genesis_plasma_state};
-    use models::node::{Account, Deposit};
-    use num::BigUint;
-
-    #[test]
-    #[ignore]
-    fn test_deposit_in_empty_leaf() {
-        let (mut plasma_state, mut circuit_account_tree) = test_genesis_plasma_state(Vec::new());
-
-        let fee_account_id = 0;
-        let mut witness_accum = WitnessBuilder::new(&mut circuit_account_tree, fee_account_id, 1);
-
-        let empty_account_id = 1;
-        let empty_account_address = [7u8; 20].into();
-        let deposit_op = DepositOp {
-            priority_op: Deposit {
-                from: empty_account_address,
-                token: 0,
-                amount: BigUint::from(1u32),
-                to: empty_account_address,
-            },
-            account_id: empty_account_id,
-        };
-
-        println!(
-            "node root hash before deposit: {:?}",
-            plasma_state.root_hash()
-        );
-        plasma_state.apply_deposit_op(&deposit_op);
-        println!(
-            "node root hash after deposit: {:?}",
-            plasma_state.root_hash()
-        );
-        println!(
-            "node pub data: {}",
-            hex::encode(&deposit_op.get_public_data())
-        );
-
-        let deposit_witness = apply_deposit_tx(&mut witness_accum.account_tree, &deposit_op);
-        let deposit_operations = calculate_deposit_operations_from_witness(&deposit_witness);
-        let pub_data_from_witness = deposit_witness.get_pubdata();
-
-        witness_accum.add_operation_with_pubdata(deposit_operations, pub_data_from_witness);
-        witness_accum.collect_fees(&Vec::new());
-        witness_accum.calculate_pubdata_commitment();
-
-        assert_eq!(
-            plasma_state.root_hash(),
-            witness_accum
-                .root_after_fees
-                .expect("witness accum after root hash empty"),
-            "root hash in state keeper and witness generation code mismatch"
-        );
-
-        check_circuit(witness_accum.into_circuit_instance());
-    }
-
-    #[test]
-    #[ignore]
-    fn test_deposit_existing_account() {
-        let deposit_to_account_id = 1;
-        let deposit_to_account_address =
-            "1111111111111111111111111111111111111111".parse().unwrap();
-        let (mut plasma_state, mut circuit_account_tree) = test_genesis_plasma_state(vec![(
-            deposit_to_account_id,
-            Account::default_with_address(&deposit_to_account_address),
-        )]);
-
-        let fee_account_id = 0;
-        let mut witness_accum = WitnessBuilder::new(&mut circuit_account_tree, fee_account_id, 1);
-
-        let deposit_op = DepositOp {
-            priority_op: Deposit {
-                from: deposit_to_account_address,
-                token: 0,
-                amount: BigUint::from(1u32),
-                to: deposit_to_account_address,
-            },
-            account_id: deposit_to_account_id,
-        };
-
-        println!("node root hash before op: {:?}", plasma_state.root_hash());
-        plasma_state.apply_deposit_op(&deposit_op);
-        println!("node root hash after op: {:?}", plasma_state.root_hash());
-
-        let deposit_witness = apply_deposit_tx(&mut witness_accum.account_tree, &deposit_op);
-        let deposit_operations = calculate_deposit_operations_from_witness(&deposit_witness);
-        let pub_data_from_witness = deposit_witness.get_pubdata();
-
-        witness_accum.add_operation_with_pubdata(deposit_operations, pub_data_from_witness);
-        witness_accum.collect_fees(&Vec::new());
-        witness_accum.calculate_pubdata_commitment();
-
-        assert_eq!(
-            plasma_state.root_hash(),
-            witness_accum
-                .root_after_fees
-                .expect("witness accum after root hash empty"),
-            "root hash in state keeper and witness generation code mismatch"
-        );
-
-        check_circuit(witness_accum.into_circuit_instance());
-=======
             before_root: Some(before_root),
             after_root: Some(after_root),
             tx_type: Some(Fr::from_str("1").unwrap()),
         }
->>>>>>> 6655ecfa
     }
 }
{
  "name": "franklin-contracts",
  "version": "0.1.0",
  "license": "MIT",
  "devDependencies": {
    "@types/argparse": "^1.0.36",
    "@types/chai": "^4.1.7",
    "@types/mocha": "^5.2.7",
    "argparse": "^1.0.10",
    "axios": "^0.19.0",
    "chai": "^4.2.0",
    "ethereum-waffle": "2.0.12",
    "ethereumjs-abi": "^0.6.8",
    "ethers": "^4.0.45",
    "ethjs": "^0.4.0",
    "fs": "^0.0.1-security",
    "mocha": "^6.2.0",
    "openzeppelin-solidity": "^2.3.0",
    "path": "^0.12.7",
    "prettier": "^1.18.2",
    "prettier-plugin-solidity": "^1.0.0-alpha.27",
    "querystring": "^0.2.0",
    "solhint": "^2.1.2",
    "solhint-plugin-prettier": "^0.0.3",
    "ts-node": "^8.3.0",
    "tslint": "^5.18.0",
    "typescript": "^3.5.3",
    "zksync": "link:../js/zksync.js"
  },
  "scripts": {
<<<<<<< HEAD
    "build": "waffle .waffle.json && waffle .waffle.config_flat.json",
    "test": "waffle .waffle.json && mocha -r ts-node/register test/**/*.ts",
    "itest": "waffle .waffle.json && mocha -r ts-node/register test/unit_tests/**/*.js test/fails_tests.ts",
    "unit-test": "waffle .waffle.json && mocha -r ts-node/register test/unit_tests/**/*",
    "unit-test-watch": "waffle .waffle.json && mocha -r ts-node/register test/unit_tests/**/* --watch --watch-extensions ts --watch-extensions 'js'",
=======
    "build": "waffle .waffle.json",
    "test": "yarn build && mocha -r ts-node/register test/**/*.ts",
    "itest": "yarn build && mocha -r ts-node/register test/unit_tests/**/*.js test/fails_tests.ts",
    "unit-test": "yarn build && mocha test/unit_tests/**/*.js",
>>>>>>> a625ad0f
    "deploy": "yarn build && ts-node scripts/testnet-deploy.ts --deploy --publish",
    "deploy-no-build": "ts-node scripts/testnet-deploy.ts --deploy --publish",
    "deploy-test-no-build": "ts-node scripts/testnet-deploy.ts --deploy --test",
    "publish_source": "ts-node scripts/testnet-deploy.ts --publish",
    "print-operator-wallet": "ts-node scripts/init-operator-acc.ts",
    "submit-proof": "ts-node scripts/submit-proof.ts",
    "submit-test-proof": "yarn build && ts-node scripts/submit-test-proof.ts",
    "lint:solidity": "solhint contracts/**/*.sol",
    "lint:ts": "tslint -c tslint.json {scripts,test}/**/*.ts",
    "lint:ts-fix": "tslint -c tslint.json --fix {scripts,test}/**/*.ts",
    "prettier:solidity": "prettier --write contracts/**/*.sol",
    "exampleDeposits": "ts-node scripts/exampleDeposits.ts"
  }
}<|MERGE_RESOLUTION|>--- conflicted
+++ resolved
@@ -11,7 +11,7 @@
     "chai": "^4.2.0",
     "ethereum-waffle": "2.0.12",
     "ethereumjs-abi": "^0.6.8",
-    "ethers": "^4.0.45",
+    "ethers": "4.0.33",
     "ethjs": "^0.4.0",
     "fs": "^0.0.1-security",
     "mocha": "^6.2.0",
@@ -28,18 +28,11 @@
     "zksync": "link:../js/zksync.js"
   },
   "scripts": {
-<<<<<<< HEAD
-    "build": "waffle .waffle.json && waffle .waffle.config_flat.json",
-    "test": "waffle .waffle.json && mocha -r ts-node/register test/**/*.ts",
-    "itest": "waffle .waffle.json && mocha -r ts-node/register test/unit_tests/**/*.js test/fails_tests.ts",
-    "unit-test": "waffle .waffle.json && mocha -r ts-node/register test/unit_tests/**/*",
-    "unit-test-watch": "waffle .waffle.json && mocha -r ts-node/register test/unit_tests/**/* --watch --watch-extensions ts --watch-extensions 'js'",
-=======
     "build": "waffle .waffle.json",
     "test": "yarn build && mocha -r ts-node/register test/**/*.ts",
     "itest": "yarn build && mocha -r ts-node/register test/unit_tests/**/*.js test/fails_tests.ts",
-    "unit-test": "yarn build && mocha test/unit_tests/**/*.js",
->>>>>>> a625ad0f
+    "unit-test": "yarn build && mocha -r ts-node/register test/unit_tests/**/*",
+    "unit-test-watch": "yarn build && mocha -r ts-node/register test/unit_tests/**/* --watch --watch-extensions ts --watch-extensions 'js'",
     "deploy": "yarn build && ts-node scripts/testnet-deploy.ts --deploy --publish",
     "deploy-no-build": "ts-node scripts/testnet-deploy.ts --deploy --publish",
     "deploy-test-no-build": "ts-node scripts/testnet-deploy.ts --deploy --test",

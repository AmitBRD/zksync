use crate::params;
use crate::primitives::GetBits;

use std::collections::HashMap;
use std::convert::TryInto;

use bigdecimal::BigDecimal;
use failure::ensure;
use ff::PrimeField;
use serde::{Deserialize, Deserializer, Serialize, Serializer};

use super::Engine;
use super::Fr;
use super::{AccountId, AccountUpdates, Nonce, TokenId};
use crate::circuit::account::{Balance, CircuitAccount};
use crate::circuit::utils::{eth_address_to_fr, pub_key_hash_bytes};
use crate::merkle_tree::pedersen_hasher::BabyPedersenHasher;
use crate::node::PrivateKey;
use crate::params::JUBJUB_PARAMS;
use franklin_crypto::eddsa::PublicKey;
<<<<<<< HEAD
use web3::types::Address;
=======
use franklin_crypto::jubjub::FixedGenerators;
>>>>>>> cfa5fbea

#[derive(Clone, PartialEq, Default, Eq, Hash, PartialOrd, Ord)]
pub struct PubKeyHash {
    pub data: [u8; params::FR_ADDRESS_LEN],
}

impl std::fmt::Debug for PubKeyHash {
    fn fmt(&self, f: &mut std::fmt::Formatter<'_>) -> std::fmt::Result {
        write!(f, "{}", self.to_hex())
    }
}

impl PubKeyHash {
    pub fn zero() -> Self {
        PubKeyHash {
            data: [0; params::FR_ADDRESS_LEN],
        }
    }

    pub fn to_hex(&self) -> String {
        format!("sync:{}", hex::encode(&self.data))
    }

    pub fn from_hex(s: &str) -> Result<Self, failure::Error> {
        ensure!(s.starts_with("sync:"), "Address should start with sync:");
        let bytes = hex::decode(&s[5..])?;
        Self::from_bytes(&bytes)
    }

    pub fn from_bytes(bytes: &[u8]) -> Result<Self, failure::Error> {
        ensure!(bytes.len() == params::FR_ADDRESS_LEN, "Size mismatch");
        Ok(PubKeyHash {
            data: bytes.try_into().unwrap(),
        })
    }

    pub fn from_pubkey(public_key: &PublicKey<Engine>) -> Self {
        let mut pk_hash =
            pub_key_hash_bytes(public_key, &params::PEDERSEN_HASHER as &BabyPedersenHasher);
        pk_hash.reverse();
        Self::from_bytes(&pk_hash).expect("pk convert error")
    }

    pub fn to_fr(&self) -> Fr {
        Fr::from_hex(&format!("0x{}", hex::encode(&self.data))).unwrap()
    }

    pub fn from_privkey(private_key: &PrivateKey) -> Self {
        let pub_key = PublicKey::from_private(
            private_key,
            FixedGenerators::SpendingKeyGenerator,
            &JUBJUB_PARAMS,
        );
        Self::from_pubkey(&pub_key)
    }
}

impl Serialize for PubKeyHash {
    fn serialize<S>(&self, serializer: S) -> Result<S::Ok, S::Error>
    where
        S: Serializer,
    {
        serializer.serialize_str(&self.to_hex())
    }
}

impl<'de> Deserialize<'de> for PubKeyHash {
    fn deserialize<D>(deserializer: D) -> Result<Self, D::Error>
    where
        D: Deserializer<'de>,
    {
        use serde::de::Error;
        String::deserialize(deserializer).and_then(|string| {
            PubKeyHash::from_hex(&string).map_err(|err| Error::custom(err.to_string()))
        })
    }
}

#[derive(Debug, Clone, Serialize, Deserialize)]
pub struct Account {
    pub pub_key_hash: PubKeyHash,
    pub address: Address,
    balances: HashMap<TokenId, BigDecimal>,
    pub nonce: Nonce,
}

impl PartialEq for Account {
    fn eq(&self, other: &Account) -> bool {
        self.get_bits_le().eq(&other.get_bits_le())
    }
}

#[derive(Debug, Clone, Serialize, Deserialize)]
pub enum AccountUpdate {
    Create {
        address: Address,
        nonce: Nonce,
    },
    Delete {
        address: Address,
        nonce: Nonce,
    },
    UpdateBalance {
        old_nonce: Nonce,
        new_nonce: Nonce,
        // (token, old, new)
        balance_update: (TokenId, BigDecimal, BigDecimal),
    },
    ChangePubKeyHash {
        old_pub_key_hash: PubKeyHash,
        new_pub_key_hash: PubKeyHash,
        old_nonce: Nonce,
        new_nonce: Nonce,
    },
}

// TODO: Check if coding to Fr is the same as in the circuit.
impl From<Account> for CircuitAccount<super::Engine> {
    fn from(acc: Account) -> Self {
        let mut circuit_account = CircuitAccount::default();

        let balances: Vec<_> = acc
            .balances
            .iter()
            .map(|(id, b)| {
                (
                    *id,
                    Balance {
                        value: Fr::from_str(&b.to_string()).unwrap(),
                    },
                )
            })
            .collect();

        for (i, b) in balances.into_iter() {
            circuit_account.subtree.insert(u32::from(i), b);
        }

        circuit_account.nonce = Fr::from_str(&acc.nonce.to_string()).unwrap();
        circuit_account.pub_key_hash = acc.pub_key_hash.to_fr();
        circuit_account.address = eth_address_to_fr(&acc.address);
        circuit_account
    }
}

impl AccountUpdate {
    pub fn reversed_update(&self) -> Self {
        match self {
            AccountUpdate::Create { address, nonce } => AccountUpdate::Delete {
                address: address.clone(),
                nonce: *nonce,
            },
            AccountUpdate::Delete { address, nonce } => AccountUpdate::Create {
                address: address.clone(),
                nonce: *nonce,
            },
            AccountUpdate::UpdateBalance {
                old_nonce,
                new_nonce,
                balance_update,
            } => AccountUpdate::UpdateBalance {
                old_nonce: *new_nonce,
                new_nonce: *old_nonce,
                balance_update: (
                    balance_update.0,
                    balance_update.2.clone(),
                    balance_update.1.clone(),
                ),
            },
            AccountUpdate::ChangePubKeyHash {
                old_pub_key_hash,
                new_pub_key_hash,
                old_nonce,
                new_nonce,
            } => AccountUpdate::ChangePubKeyHash {
                old_pub_key_hash: new_pub_key_hash.clone(),
                new_pub_key_hash: old_pub_key_hash.clone(),
                old_nonce: *new_nonce,
                new_nonce: *old_nonce,
            },
        }
    }
}

impl Default for Account {
    fn default() -> Self {
        Self {
            balances: HashMap::new(),
            nonce: 0,
            pub_key_hash: PubKeyHash::default(),
            address: Address::zero(),
        }
    }
}

impl GetBits for Account {
    fn get_bits_le(&self) -> Vec<bool> {
        CircuitAccount::<super::Engine>::from(self.clone()).get_bits_le()
    }
}

impl Account {
    pub fn default_with_address(address: &PubKeyHash) -> Account {
        let mut account = Account::default();
        account.pub_key_hash = address.clone();
        account
    }

    pub fn create_account(id: AccountId, address: Address) -> (Account, AccountUpdates) {
        let mut account = Account::default();
        account.address = address;
        let updates = vec![(
            id,
            AccountUpdate::Create {
                address: account.address,
                nonce: account.nonce,
            },
        )];
        (account, updates)
    }

    pub fn get_balance(&self, token: TokenId) -> BigDecimal {
        self.balances.get(&token).cloned().unwrap_or_default()
    }

    pub fn set_balance(&mut self, token: TokenId, amount: BigDecimal) {
        self.balances.insert(token, amount);
    }

    pub fn add_balance(&mut self, token: TokenId, amount: &BigDecimal) {
        let mut balance = self.balances.remove(&token).unwrap_or_default();
        balance += amount;
        self.balances.insert(token, balance);
    }

    pub fn sub_balance(&mut self, token: TokenId, amount: &BigDecimal) {
        let mut balance = self.balances.remove(&token).unwrap_or_default();
        balance -= amount;
        self.balances.insert(token, balance);
    }

    pub fn apply_updates(mut account: Option<Self>, updates: &[AccountUpdate]) -> Option<Self> {
        for update in updates {
            account = Account::apply_update(account, update.clone());
        }
        account
    }

    pub fn apply_update(account: Option<Self>, update: AccountUpdate) -> Option<Self> {
        match account {
            Some(mut account) => match update {
                AccountUpdate::Delete { .. } => None,
                AccountUpdate::UpdateBalance {
                    balance_update: (token, _, amount),
                    new_nonce,
                    ..
                } => {
                    account.set_balance(token, amount);
                    account.nonce = new_nonce;
                    Some(account)
                }
                AccountUpdate::ChangePubKeyHash {
                    new_pub_key_hash, ..
                } => {
                    account.pub_key_hash = new_pub_key_hash;
                    Some(account)
                }
                _ => {
                    error!(
                        "Incorrect update received {:?} for account {:?}",
                        update, account
                    );
                    Some(account)
                }
            },
            None => match update {
                AccountUpdate::Create { address, nonce, .. } => {
                    let mut new_account = Account::default();
                    new_account.address = address;
                    new_account.nonce = nonce;
                    Some(new_account)
                }
                _ => {
                    error!("Incorrect update received {:?} for empty account", update);
                    None
                }
            },
        }
    }

    pub fn get_nonzero_balances(&self) -> HashMap<TokenId, BigDecimal> {
        let mut balances = self.balances.clone();
        balances.retain(|_, v| v != &BigDecimal::from(0));
        balances
    }
}

#[cfg(test)]
mod test {
    use super::*;
    use crate::node::{apply_updates, reverse_updates, AccountMap, AccountUpdates};

    #[test]
    fn test_default_account() {
        let a = Account::default();
        a.get_bits_le();
    }

    #[test]
    fn test_account_update() {
        let create = AccountUpdate::Create {
            address: Address::default(),
            nonce: 1,
        };

        let bal_update = AccountUpdate::UpdateBalance {
            old_nonce: 1,
            new_nonce: 2,
            balance_update: (0, BigDecimal::from(0), BigDecimal::from(5)),
        };

        let delete = AccountUpdate::Delete {
            address: Address::default(),
            nonce: 2,
        };

        {
            {
                let mut created_account = Account::default();
                created_account.nonce = 1;
                assert_eq!(
                    Account::apply_update(None, create.clone())
                        .unwrap()
                        .get_bits_le(),
                    created_account.get_bits_le()
                );
            }

            assert!(Account::apply_update(None, bal_update.clone()).is_none());
            assert!(Account::apply_update(None, delete.clone()).is_none());
        }
        {
            assert_eq!(
                Account::apply_update(Some(Account::default()), create.clone())
                    .unwrap()
                    .get_bits_le(),
                Account::default().get_bits_le()
            );
            {
                let mut updated_account = Account::default();
                updated_account.nonce = 2;
                updated_account.set_balance(0, BigDecimal::from(5));
                assert_eq!(
                    Account::apply_update(Some(Account::default()), bal_update.clone())
                        .unwrap()
                        .get_bits_le(),
                    updated_account.get_bits_le()
                );
            }
            assert!(Account::apply_update(Some(Account::default()), delete.clone()).is_none());
        }
    }

    #[test]
    fn test_account_updates() {
        // Create two accounts: 0, 1
        // In updates -> delete 0, update balance of 1, create account 2
        // Reverse updates

        let account_map_initial = {
            let mut map = AccountMap::default();
            let mut account_0 = Account::default();
            account_0.nonce = 8;
            let mut account_1 = Account::default();
            account_1.nonce = 16;
            map.insert(0, account_0);
            map.insert(1, account_1);
            map
        };

        let account_map_updated_expected = {
            let mut map = AccountMap::default();
            let mut account_1 = Account::default();
            account_1.nonce = 17;
            account_1.set_balance(0, BigDecimal::from(256));
            map.insert(1, account_1);
            let mut account_2 = Account::default();
            account_2.nonce = 36;
            map.insert(2, account_2);
            map
        };

        let updates = {
            let mut updates = AccountUpdates::new();
            updates.push((
                0,
                AccountUpdate::Delete {
                    address: Address::default(),
                    nonce: 8,
                },
            ));
            updates.push((
                1,
                AccountUpdate::UpdateBalance {
                    old_nonce: 16,
                    new_nonce: 17,
                    balance_update: (0, BigDecimal::from(0), BigDecimal::from(256)),
                },
            ));
            updates.push((
                2,
                AccountUpdate::Create {
                    address: Address::default(),
                    nonce: 36,
                },
            ));
            updates
        };

        let account_map_updated = {
            let mut map = account_map_initial.clone();
            apply_updates(&mut map, updates.clone());
            map
        };

        assert_eq!(account_map_updated, account_map_updated_expected);

        let account_map_updated_back = {
            let mut map = account_map_updated.clone();
            let mut reversed = updates;
            reverse_updates(&mut reversed);
            apply_updates(&mut map, reversed);
            map
        };

        assert_eq!(account_map_updated_back, account_map_initial);
    }
}<|MERGE_RESOLUTION|>--- conflicted
+++ resolved
@@ -18,11 +18,8 @@
 use crate::node::PrivateKey;
 use crate::params::JUBJUB_PARAMS;
 use franklin_crypto::eddsa::PublicKey;
-<<<<<<< HEAD
+use franklin_crypto::jubjub::FixedGenerators;
 use web3::types::Address;
-=======
-use franklin_crypto::jubjub::FixedGenerators;
->>>>>>> cfa5fbea
 
 #[derive(Clone, PartialEq, Default, Eq, Hash, PartialOrd, Ord)]
 pub struct PubKeyHash {
@@ -225,9 +222,9 @@
 }
 
 impl Account {
-    pub fn default_with_address(address: &PubKeyHash) -> Account {
+    pub fn default_with_address(address: &Address) -> Account {
         let mut account = Account::default();
-        account.pub_key_hash = address.clone();
+        account.address = *address;
         account
     }
 

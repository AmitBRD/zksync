--- conflicted
+++ resolved
@@ -118,36 +118,6 @@
 }
 
 /// Checks the save&load routine for mempool schema.
-<<<<<<< HEAD
-#[test]
-#[cfg_attr(not(feature = "db_test"), ignore)]
-fn store_load() {
-    let conn = StorageProcessor::establish_connection().unwrap();
-    db_test(conn.conn(), || {
-        // Insert several txs into the mempool schema.
-        let txs = franklin_txs();
-        for tx in &txs {
-            MempoolSchema(&conn)
-                .insert_tx(&tx.clone())
-                .expect("Can't insert txs");
-        }
-
-        // Load the txs and check that they match the expected list.
-        let txs_from_db = MempoolSchema(&conn).load_txs().expect("Can't load txs");
-        assert_eq!(txs_from_db.len(), txs.len());
-
-        for (tx, tx_from_db) in txs.iter().zip(txs_from_db) {
-            let tx_from_db = unwrap_tx(tx_from_db);
-            assert_eq!(tx_from_db.hash(), tx.hash(), "transaction changed");
-            assert_eq!(
-                tx_from_db.eth_sign_data, tx.eth_sign_data,
-                "sign data changed"
-            );
-        }
-
-        Ok(())
-    });
-=======
 #[db_test]
 async fn store_load(mut storage: StorageProcessor<'_>) -> QueryResult<()> {
     // Insert several txs into the mempool schema.
@@ -167,6 +137,7 @@
     assert_eq!(txs_from_db.len(), txs.len());
 
     for (tx, tx_from_db) in txs.iter().zip(txs_from_db) {
+        let tx_from_db = unwrap_tx(tx_from_db);
         assert_eq!(tx_from_db.hash(), tx.hash(), "transaction changed");
         assert_eq!(
             tx_from_db.eth_sign_data, tx.eth_sign_data,
@@ -175,158 +146,51 @@
     }
 
     Ok(())
->>>>>>> 1d13d02a
 }
 
 /// Checks the save&load routine for mempool schema.
-#[test]
-#[cfg_attr(not(feature = "db_test"), ignore)]
-fn store_load_batch() {
-    let conn = StorageProcessor::establish_connection().unwrap();
-    db_test(conn.conn(), || {
-        // Insert several txs into the mempool schema.
-        let txs = gen_transfers(10);
-        let alone_txs_1 = &txs[0..2];
-        let batch_1 = &txs[2..4];
-        let batch_2 = &txs[4..6];
-        let alone_txs_2 = &txs[6..8];
-        let batch_3 = &txs[8..10];
-
-        let elements_count = alone_txs_1.len() + alone_txs_2.len() + 3; // Amount of alone txs + amount of batches.
-
-        for tx in alone_txs_1 {
-            MempoolSchema(&conn)
-                .insert_tx(tx)
-                .expect("Can't insert txs");
-        }
-
-        MempoolSchema(&conn)
-            .insert_batch(batch_1)
-            .expect("Can't insert txs");
-
-        MempoolSchema(&conn)
-            .insert_batch(batch_2)
-            .expect("Can't insert txs");
-
-        for tx in alone_txs_2 {
-            MempoolSchema(&conn)
-                .insert_tx(tx)
-                .expect("Can't insert txs");
-        }
-
-        MempoolSchema(&conn)
-            .insert_batch(batch_3)
-            .expect("Can't insert txs");
-
-        // Load the txs and check that they match the expected list.
-        let txs_from_db = MempoolSchema(&conn).load_txs().expect("Can't load txs");
-        assert_eq!(txs_from_db.len(), elements_count);
-
-        assert!(matches!(txs_from_db[0], SignedTxVariant::Tx(_)));
-        assert!(matches!(txs_from_db[1], SignedTxVariant::Tx(_)));
-        assert!(matches!(txs_from_db[2], SignedTxVariant::Batch(_)));
-        assert!(matches!(txs_from_db[3], SignedTxVariant::Batch(_)));
-        assert!(matches!(txs_from_db[4], SignedTxVariant::Tx(_)));
-        assert!(matches!(txs_from_db[5], SignedTxVariant::Tx(_)));
-        assert!(matches!(txs_from_db[6], SignedTxVariant::Batch(_)));
-
-        Ok(())
-    });
+#[db_test]
+async fn store_load_batch(mut storage: StorageProcessor<'_>) -> QueryResult<()> {
+    // Insert several txs into the mempool schema.
+    let txs = gen_transfers(10);
+    let alone_txs_1 = &txs[0..2];
+    let batch_1 = &txs[2..4];
+    let batch_2 = &txs[4..6];
+    let alone_txs_2 = &txs[6..8];
+    let batch_3 = &txs[8..10];
+
+    let elements_count = alone_txs_1.len() + alone_txs_2.len() + 3; // Amount of alone txs + amount of batches.
+
+    for tx in alone_txs_1 {
+        MempoolSchema(&mut storage).insert_tx(tx).await?;
+    }
+
+    MempoolSchema(&mut storage).insert_batch(batch_1).await?;
+
+    MempoolSchema(&mut storage).insert_batch(batch_2).await?;
+
+    for tx in alone_txs_2 {
+        MempoolSchema(&mut storage).insert_tx(tx).await?;
+    }
+
+    MempoolSchema(&mut storage).insert_batch(batch_3).await?;
+
+    // Load the txs and check that they match the expected list.
+    let txs_from_db = MempoolSchema(&mut storage).load_txs().await?;
+    assert_eq!(txs_from_db.len(), elements_count);
+
+    assert!(matches!(txs_from_db[0], SignedTxVariant::Tx(_)));
+    assert!(matches!(txs_from_db[1], SignedTxVariant::Tx(_)));
+    assert!(matches!(txs_from_db[2], SignedTxVariant::Batch(_)));
+    assert!(matches!(txs_from_db[3], SignedTxVariant::Batch(_)));
+    assert!(matches!(txs_from_db[4], SignedTxVariant::Tx(_)));
+    assert!(matches!(txs_from_db[5], SignedTxVariant::Tx(_)));
+    assert!(matches!(txs_from_db[6], SignedTxVariant::Batch(_)));
+
+    Ok(())
 }
 
 /// Checks that removed txs won't appear on the next load.
-<<<<<<< HEAD
-#[test]
-#[cfg_attr(not(feature = "db_test"), ignore)]
-fn remove_txs() {
-    let conn = StorageProcessor::establish_connection().unwrap();
-    db_test(conn.conn(), || {
-        // Point at which txs will be split into removed / retained.
-        const SPLIT_TXS_AT: usize = 2;
-
-        // Insert several txs into the mempool schema.
-        let txs = franklin_txs();
-        for tx in &txs {
-            MempoolSchema(&conn)
-                .insert_tx(&tx.clone())
-                .expect("Can't insert txs");
-        }
-
-        // Remove several txs from the schema.
-        let hashes_to_remove: Vec<_> = txs[SPLIT_TXS_AT..]
-            .iter()
-            .map(|tx| tx.hash().as_ref().to_vec())
-            .collect();
-        let retained_hashes: Vec<_> = txs[..SPLIT_TXS_AT].iter().map(|tx| tx.hash()).collect();
-        for hash in hashes_to_remove {
-            MempoolSchema(&conn)
-                .remove_tx(&hash)
-                .expect("Can't remove txs");
-        }
-
-        // Load the txs and check that they match the expected list.
-        let txs_from_db = MempoolSchema(&conn).load_txs().expect("Can't load txs");
-        assert_eq!(txs_from_db.len(), retained_hashes.len());
-
-        for (expected_hash, tx_from_db) in retained_hashes.iter().zip(txs_from_db) {
-            assert_eq!(*expected_hash, unwrap_tx(tx_from_db).hash());
-        }
-
-        Ok(())
-    });
-}
-
-/// Checks that already committed txs are removed by `collect_garbage` method.
-#[test]
-#[cfg_attr(not(feature = "db_test"), ignore)]
-fn collect_garbage() {
-    let conn = StorageProcessor::establish_connection().unwrap();
-    db_test(conn.conn(), || {
-        // Insert several txs into the mempool schema.
-        let txs = franklin_txs();
-        for tx in &txs {
-            MempoolSchema(&conn)
-                .insert_tx(&tx.clone())
-                .expect("Can't insert txs");
-        }
-
-        // Add one executed transaction.
-        let executed_tx = NewExecutedTransaction {
-            block_number: 1,
-            tx_hash: txs[0].hash().as_ref().to_vec(),
-            tx: Default::default(),
-            operation: Default::default(),
-            from_account: Default::default(),
-            to_account: None,
-            success: true,
-            fail_reason: None,
-            block_index: None,
-            primary_account_address: Default::default(),
-            nonce: Default::default(),
-            created_at: chrono::Utc::now(),
-            eth_sign_data: None,
-            batch_id: None,
-        };
-        OperationsSchema(&conn).store_executed_operation(executed_tx)?;
-
-        // Collect the garbage. Execution transaction (very first one from the list)
-        // should be removed from the schema.
-        MempoolSchema(&conn)
-            .collect_garbage()
-            .expect("Can't collect the garbage");
-        let retained_hashes: Vec<_> = txs[1..].iter().map(|tx| tx.hash()).collect();
-
-        // Load the txs and check that they match the expected list.
-        let txs_from_db = MempoolSchema(&conn).load_txs().expect("Can't load txs");
-        assert_eq!(txs_from_db.len(), retained_hashes.len());
-
-        for (expected_hash, tx_from_db) in retained_hashes.iter().zip(txs_from_db) {
-            assert_eq!(*expected_hash, unwrap_tx(tx_from_db).hash());
-        }
-
-        Ok(())
-    });
-=======
 #[db_test]
 async fn remove_txs(mut storage: StorageProcessor<'_>) -> QueryResult<()> {
     // Point at which txs will be split into removed / retained.
@@ -353,7 +217,7 @@
     assert_eq!(txs_from_db.len(), retained_hashes.len());
 
     for (expected_hash, tx_from_db) in retained_hashes.iter().zip(txs_from_db) {
-        assert_eq!(*expected_hash, tx_from_db.hash());
+        assert_eq!(*expected_hash, unwrap_tx(tx_from_db).hash());
     }
 
     Ok(())
@@ -386,6 +250,7 @@
         nonce: Default::default(),
         created_at: chrono::Utc::now(),
         eth_sign_data: None,
+        batch_id: None,
     };
     OperationsSchema(&mut storage)
         .store_executed_operation(executed_tx)
@@ -401,9 +266,8 @@
     assert_eq!(txs_from_db.len(), retained_hashes.len());
 
     for (expected_hash, tx_from_db) in retained_hashes.iter().zip(txs_from_db) {
-        assert_eq!(*expected_hash, tx_from_db.hash());
-    }
-
-    Ok(())
->>>>>>> 1d13d02a
+        assert_eq!(*expected_hash, unwrap_tx(tx_from_db).hash());
+    }
+
+    Ok(())
 }
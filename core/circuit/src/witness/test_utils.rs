use crate::circuit::FranklinCircuit;
use crate::franklin_crypto::bellman::Circuit;
use crate::franklin_crypto::circuit::test::TestConstraintSystem;
use models::circuit::account::CircuitAccount;
use models::circuit::CircuitAccountTree;
use models::node::{Account, AccountId, Address, Engine};
use plasma::state::PlasmaState;

pub use crate::witness::utils::WitnessBuilder;

pub fn check_circuit(circuit: FranklinCircuit<Engine>) {
    let mut cs = TestConstraintSystem::<Engine>::new();
    circuit.synthesize(&mut cs).unwrap();

    println!("unconstrained: {}", cs.find_unconstrained());
    println!("number of constraints {}", cs.num_constraints());
    if let Some(err) = cs.which_is_unsatisfied() {
        panic!("ERROR satisfying in {}", err);
    }
}

pub fn test_genesis_plasma_state(
    accounts: Vec<(AccountId, Account)>,
) -> (PlasmaState, WitnessBuilder) {
    if accounts.iter().any(|(id, _)| *id == 0) {
        panic!("AccountId 0 is existing fee account");
    }

    const FEE_ACCOUNT_ID: u32 = 0;
    let validator_and_other_accounts : models::node::AccountMap = vec![(
            FEE_ACCOUNT_ID,
            Account::default_with_address(&Address::default()),
        )]
        .into_iter()
        .chain(accounts.into_iter())
        .collect();

    let plasma_state = PlasmaState::new(validator_and_other_accounts, 1);

<<<<<<< HEAD
    let mut circuit_account_tree =
        CircuitAccountTree::new(models::params::account_tree_depth() as u32);

=======
    let mut circuit_account_tree = CircuitAccountTree::new(models::params::account_tree_depth());
>>>>>>> 4f4e5e42
    for (id, account) in plasma_state.get_accounts() {
        circuit_account_tree.insert(id, CircuitAccount::from(account))
    }

    let witness_accum = WitnessBuilder::new(circuit_account_tree, FEE_ACCOUNT_ID, 1);

    (plasma_state, witness_accum)
}<|MERGE_RESOLUTION|>--- conflicted
+++ resolved
@@ -22,28 +22,22 @@
 pub fn test_genesis_plasma_state(
     accounts: Vec<(AccountId, Account)>,
 ) -> (PlasmaState, WitnessBuilder) {
-    if accounts.iter().any(|(id, _)| *id == 0) {
-        panic!("AccountId 0 is existing fee account");
+    const FEE_ACCOUNT_ID: u32 = 0;
+    if accounts.iter().any(|(id, _)| *id == FEE_ACCOUNT_ID) {
+        panic!("AccountId {} is existing fee account", FEE_ACCOUNT_ID);
     }
 
-    const FEE_ACCOUNT_ID: u32 = 0;
-    let validator_and_other_accounts : models::node::AccountMap = vec![(
-            FEE_ACCOUNT_ID,
-            Account::default_with_address(&Address::default()),
-        )]
-        .into_iter()
-        .chain(accounts.into_iter())
-        .collect();
+    let validator_and_other_accounts: models::node::AccountMap = vec![(
+        FEE_ACCOUNT_ID,
+        Account::default_with_address(&Address::default()),
+    )]
+    .into_iter()
+    .chain(accounts.into_iter())
+    .collect();
 
     let plasma_state = PlasmaState::new(validator_and_other_accounts, 1);
 
-<<<<<<< HEAD
-    let mut circuit_account_tree =
-        CircuitAccountTree::new(models::params::account_tree_depth() as u32);
-
-=======
     let mut circuit_account_tree = CircuitAccountTree::new(models::params::account_tree_depth());
->>>>>>> 4f4e5e42
     for (id, account) in plasma_state.get_accounts() {
         circuit_account_tree.insert(id, CircuitAccount::from(account))
     }

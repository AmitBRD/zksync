--- conflicted
+++ resolved
@@ -1577,14 +1577,6 @@
             return Ok(Err(TxAddError::NonceTooLow));
         }
 
-<<<<<<< HEAD
-        if let FranklinTx::Deposit(deposit_tx) = tx {
-            if deposit_tx.amount == bigdecimal::BigDecimal::zero() {
-                return Ok(Err(TxAddError::ZeroAmount));
-            }
-        }
-=======
->>>>>>> 0fe8168b
         let tx_failed = executed_transactions::table
             .filter(executed_transactions::tx_hash.eq(tx.hash()))
             .filter(executed_transactions::success.eq(false))

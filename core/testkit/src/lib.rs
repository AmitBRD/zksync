//use log::*;

use crate::eth_account::{parse_ether, EthereumAccount};
use crate::external_commands::{deploy_test_contracts, get_test_accounts, get_revert_reason, Contracts};
use crate::zksync_account::ZksyncAccount;
use bigdecimal::BigDecimal;
use failure::{bail, ensure};
use futures::{
    channel::{mpsc, oneshot},
    executor::block_on,
    SinkExt, StreamExt,
};
use models::config_options::ConfigurationOptions;
use models::node::{
    Account, AccountId, AccountMap, Address, FranklinTx, Nonce, PriorityOp, TokenId,
};
use models::CommitRequest;
use server::mempool::ProposedBlock;
use server::state_keeper::{
    start_state_keeper, PlasmaStateInitParams, PlasmaStateKeeper, StateKeeperRequest,
};
use std::collections::HashMap;
use std::thread::JoinHandle;
use std::time::Instant;
use tokio::runtime::Runtime;
use web3::transports::Http;
use web3::types::U64;
use web3::Transport;

pub mod eth_account;
pub mod external_commands;
pub mod zksync_account;
use models::EncodedProof;

#[derive(Copy, Clone, PartialEq, Eq, Hash)]
pub struct ETHAccountId(pub usize);
#[derive(Copy, Clone, PartialEq, Eq, Hash)]
pub struct ZKSyncAccountId(pub usize);
#[derive(Copy, Clone, PartialEq, Eq, Hash)]
pub struct Token(pub TokenId);

/// Account set is used to create transactions using stored account
/// in a covenient way
pub struct AccountSet<T: Transport> {
    pub eth_accounts: Vec<EthereumAccount<T>>,
    pub zksync_accounts: Vec<ZksyncAccount>,
    pub fee_account_id: ZKSyncAccountId,
}
impl<T: Transport> AccountSet<T> {
    /// Create deposit from eth account to zksync account
    pub fn deposit(
        &self,
        from: ETHAccountId,
        to: ZKSyncAccountId,
        token: Option<Address>, // None for ETH
        amount: BigDecimal,
    ) -> PriorityOp {
        let from = &self.eth_accounts[from.0];
        let to = &self.zksync_accounts[to.0];

        if let Some(address) = token {
            block_on(from.deposit_erc20(address, amount, &to.address))
                .expect("erc20 deposit should not fail")
        } else {
            block_on(from.deposit_eth(amount, &to.address)).expect("eth deposit should not fail")
        }
    }

    /// Create signed transfer between zksync accounts
    /// `nonce` optional nonce override
    /// `increment_nonce` - flag for `from` account nonce increment
    #[allow(clippy::too_many_arguments)]
    pub fn transfer(
        &self,
        from: ZKSyncAccountId,
        to: ZKSyncAccountId,
        token_id: Token,
        amount: BigDecimal,
        fee: BigDecimal,
        nonce: Option<Nonce>,
        increment_nonce: bool,
    ) -> FranklinTx {
        let from = &self.zksync_accounts[from.0];
        let to = &self.zksync_accounts[to.0];

        FranklinTx::Transfer(Box::new(from.sign_transfer(
            token_id.0,
            amount,
            fee,
            &to.address,
            nonce,
            increment_nonce,
        )))
    }

    /// Create withdraw from zksync account to eth account
    /// `nonce` optional nonce override
    /// `increment_nonce` - flag for `from` account nonce increment
    #[allow(clippy::too_many_arguments)]
    fn withdraw(
        &self,
        from: ZKSyncAccountId,
        to: ETHAccountId,
        token_id: Token,
        amount: BigDecimal,
        fee: BigDecimal,
        nonce: Option<Nonce>,
        increment_nonce: bool,
    ) -> FranklinTx {
        let from = &self.zksync_accounts[from.0];
        let to = &self.eth_accounts[to.0];

        FranklinTx::Withdraw(Box::new(from.sign_withdraw(
            token_id.0,
            amount,
            fee,
            &to.address,
            nonce,
            increment_nonce,
        )))
    }

    /// Create full exit from zksync account to eth account
    /// `nonce` optional nonce override
    /// `increment_nonce` - flag for `from` account nonce increment
    #[allow(clippy::too_many_arguments)]
    fn full_exit(
        &self,
        post_by: ETHAccountId,
        token_address: Address,
        account_id: AccountId,
    ) -> PriorityOp {
        block_on(self.eth_accounts[post_by.0].full_exit(account_id, token_address))
            .expect("FullExit eth call failed")
    }

    fn change_pubkey_with_tx(
        &self,
        zksync_signer: ZKSyncAccountId,
        nonce: Option<Nonce>,
        increment_nonce: bool,
    ) -> FranklinTx {
        let zksync_account = &self.zksync_accounts[zksync_signer.0];
        FranklinTx::ChangePubKeyOffchain(Box::new(
            zksync_account.create_change_pubkey_tx(nonce, increment_nonce),
        ))
    }

    fn change_pubkey_with_priority_op(
        &self,
        eth_signer: ETHAccountId,
        zksync_signer: ZKSyncAccountId,
    ) -> PriorityOp {
        block_on(
            self.eth_accounts[eth_signer.0]
                .change_pubkey_priority_op(&self.zksync_accounts[zksync_signer.0].pubkey_hash),
        )
        .expect("ChangePubKeyHash priority op should not fail")
    }
}

/// Initialize plasma state with one account - fee account.
<<<<<<< HEAD
fn genesis_state(fee_account_address: &Address) -> PlasmaStateInitParams {
=======
pub fn genesis_state(fee_account_address: &AccountAddress) -> PlasmaStateInitParams {
>>>>>>> f23d613b
    let mut accounts = AccountMap::default();
    let operator_account = Account::default_with_address(fee_account_address);
    accounts.insert(0, operator_account);

    PlasmaStateInitParams {
        accounts,
        last_block_number: 0,
        unprocessed_priority_op: 0,
    }
}

pub async fn state_keeper_get_account(
    mut sender: mpsc::Sender<StateKeeperRequest>,
    address: &Address,
) -> Option<(AccountId, Account)> {
    let resp = oneshot::channel();
    sender
        .send(StateKeeperRequest::GetAccount(*address, resp.0))
        .await
        .expect("sk request send");
    resp.1.await.expect("sk account resp recv")
}

pub struct StateKeeperChannels {
    requests: mpsc::Sender<StateKeeperRequest>,
    new_blocks: mpsc::Receiver<CommitRequest>,
}

// Thread join handle and stop channel sender.
<<<<<<< HEAD
fn spawn_state_keeper(
    fee_account: &Address,
=======
pub fn spawn_state_keeper(
    fee_account: &AccountAddress,
>>>>>>> f23d613b
) -> (JoinHandle<()>, oneshot::Sender<()>, StateKeeperChannels) {
    let (proposed_blocks_sender, proposed_blocks_receiver) = mpsc::channel(256);
    let (state_keeper_req_sender, state_keeper_req_receiver) = mpsc::channel(256);
    let (executed_tx_notify_sender, _executed_tx_notify_receiver) = mpsc::channel(256);

    let state_keeper = PlasmaStateKeeper::new(
        genesis_state(fee_account),
        *fee_account,
        state_keeper_req_receiver,
        proposed_blocks_sender,
        executed_tx_notify_sender,
    );

    let (stop_state_keeper_sender, stop_state_keeper_receiver) = oneshot::channel::<()>();
    let sk_thread_handle = std::thread::spawn(move || {
        let mut main_runtime = Runtime::new().expect("main runtime start");
        start_state_keeper(state_keeper, &main_runtime);
        main_runtime.block_on(async move {
            stop_state_keeper_receiver
                .await
                .expect("stop sk sender dropped");
        })
    });

    (
        sk_thread_handle,
        stop_state_keeper_sender,
        StateKeeperChannels {
            requests: state_keeper_req_sender,
            new_blocks: proposed_blocks_receiver,
        },
    )
}

pub fn perform_basic_tests() {
    let config = ConfigurationOptions::from_env();

    let fee_account = ZksyncAccount::rand();
    let (sk_thread_handle, stop_state_keeper_sender, sk_channels) =
        spawn_state_keeper(&fee_account.address);

    let deploy_timer = Instant::now();
    println!("deploying contracts");
    let contracts = deploy_test_contracts();
    println!(
        "contracts deployed {:#?}, {} secs",
        contracts,
        deploy_timer.elapsed().as_secs()
    );

    let (_el, transport) = Http::new(&config.web3_url).expect("http transport start");
    let commit_account = EthereumAccount::new(
        config.operator_private_key,
        config.operator_eth_addr,
        transport.clone(),
        contracts.contract,
        &config,
    );

    let eth_accounts = get_test_accounts()
        .into_iter()
        .map(|test_eth_account| {
            EthereumAccount::new(
                test_eth_account.private_key,
                test_eth_account.address,
                transport.clone(),
                contracts.contract,
                &config,
            )
        })
        .collect::<Vec<_>>();

    let zksync_accounts = {
        let mut zksync_accounts = Vec::new();
        zksync_accounts.push(fee_account);
        zksync_accounts.extend(eth_accounts.iter().map(|eth_account| {
            let rng_zksync_key = ZksyncAccount::rand().private_key;
            ZksyncAccount::new(
                rng_zksync_key,
                0,
                eth_account.address,
                eth_account.private_key,
            )
        }));
        zksync_accounts
    };

    let accounts = AccountSet {
        eth_accounts,
        zksync_accounts,
        fee_account_id: ZKSyncAccountId(0),
    };

    let mut test_setup = TestSetup::new(sk_channels, accounts, &contracts, commit_account);

    let deposit_amount = parse_ether("1.0").unwrap();

    for token in 0..=1 {
        // test two deposits
        test_setup.start_block();
        test_setup.deposit(
            ETHAccountId(0),
            ZKSyncAccountId(1),
            Token(token),
            deposit_amount.clone(),
        );
        test_setup.deposit(
            ETHAccountId(0),
            ZKSyncAccountId(1),
            Token(token),
            deposit_amount.clone(),
        );
        test_setup
            .execute_commit_and_verify_block()
            .expect("Block execution failed");
        println!("Deposit test success, token_id: {}", token);

        // test transfers
        test_setup.start_block();

        test_setup.change_pubkey_with_tx(ZKSyncAccountId(1));

        //should be executed as a transfer
        test_setup.transfer(
            ZKSyncAccountId(1),
            ZKSyncAccountId(2),
            Token(token),
            &deposit_amount / &BigDecimal::from(4),
            &deposit_amount / &BigDecimal::from(4),
        );

        let nonce = test_setup.accounts.zksync_accounts[1].nonce();
        let incorrect_nonce_transfer = test_setup.accounts.transfer(
            ZKSyncAccountId(1),
            ZKSyncAccountId(0),
            Token(token),
            deposit_amount.clone(),
            BigDecimal::from(0),
            Some(nonce + 1),
            false,
        );
        test_setup.execute_incorrect_tx(incorrect_nonce_transfer);

        //should be executed as a transfer to new
        test_setup.transfer(
            ZKSyncAccountId(1),
            ZKSyncAccountId(2),
            Token(token),
            &deposit_amount / &BigDecimal::from(4),
            &deposit_amount / &BigDecimal::from(4),
        );

        test_setup.change_pubkey_with_priority_op(ETHAccountId(1), ZKSyncAccountId(2));

        test_setup.withdraw(
            ZKSyncAccountId(2),
            ETHAccountId(0),
            Token(token),
            &deposit_amount / &BigDecimal::from(4),
            &deposit_amount / &BigDecimal::from(4),
        );
        test_setup
            .execute_commit_and_verify_block()
            .expect("Block execution failed");
        println!("Transfer test success, token_id: {}", token);

        test_setup.start_block();
        test_setup.full_exit(ETHAccountId(0), ZKSyncAccountId(1), Token(token));
        test_setup
            .execute_commit_and_verify_block()
            .expect("Block execution failed");
        println!("Full exit test success, token_id: {}", token);
    }

    stop_state_keeper_sender.send(()).expect("sk stop send");
    sk_thread_handle.join().expect("sk thread join");
}

// Struct used to keep expected balance changes after transactions execution.
#[derive(Default)]
pub struct ExpectedAccountState {
    // First number is balance, second one is allowed error in balance(used for ETH because eth is used for transaction fees).
    eth_accounts_state: HashMap<(ETHAccountId, TokenId), (BigDecimal, BigDecimal)>,
    sync_accounts_state: HashMap<(ZKSyncAccountId, TokenId), BigDecimal>,
}

/// Used to create transactions between accounts and check for their validity.
/// Every new block should start with `.start_block()`
/// and end with `execute_commit_and_verify_block()`
/// with desired transactions in between.
///
/// Transactions balance side effects are checked,
/// in order to execute unusual/failed transactions one should create it separately and commit to block
/// using `execute_incorrect_tx`
pub struct TestSetup {
    pub state_keeper_request_sender: mpsc::Sender<StateKeeperRequest>,
    pub proposed_blocks_receiver: mpsc::Receiver<CommitRequest>,

    pub accounts: AccountSet<Http>,
    pub tokens: HashMap<TokenId, Address>,

    pub expected_changes_for_current_block: ExpectedAccountState,

    pub commit_account: EthereumAccount<Http>,
}

impl TestSetup {
    pub fn new(
        sk_channels: StateKeeperChannels,
        accounts: AccountSet<Http>,
        deployed_contracts: &Contracts,
        commit_account: EthereumAccount<Http>,
    ) -> Self {
        let mut tokens = HashMap::new();
        tokens.insert(1, deployed_contracts.test_erc20_address.clone());
        Self {
            state_keeper_request_sender: sk_channels.requests,
            proposed_blocks_receiver: sk_channels.new_blocks,
            accounts,
            tokens,
            expected_changes_for_current_block: ExpectedAccountState::default(),
            commit_account,
        }
    }

    pub fn get_expected_eth_account_balance(
        &self,
        account: ETHAccountId,
        token: TokenId,
    ) -> (BigDecimal, BigDecimal) {
        self.expected_changes_for_current_block
            .eth_accounts_state
            .get(&(account, token))
            .cloned()
            .unwrap_or_else(|| (self.get_eth_balance(account, token), BigDecimal::from(0)))
    }

    pub fn get_expected_zksync_account_balance(
        &self,
        account: ZKSyncAccountId,
        token: TokenId,
    ) -> BigDecimal {
        self.expected_changes_for_current_block
            .sync_accounts_state
            .get(&(account, token))
            .cloned()
            .unwrap_or_else(|| self.get_zksync_balance(account, token))
    }

    pub fn start_block(&mut self) {
        self.expected_changes_for_current_block = ExpectedAccountState::default();
    }

    pub fn execute_incorrect_tx(&mut self, tx: FranklinTx) {
        self.execute_tx(tx);
    }

    pub fn deposit(
        &mut self,
        from: ETHAccountId,
        to: ZKSyncAccountId,
        token: Token,
        amount: BigDecimal,
    ) {
        let mut from_eth_balance = self.get_expected_eth_account_balance(from, token.0);
        from_eth_balance.0 -= &amount;

        self.expected_changes_for_current_block
            .eth_accounts_state
            .insert((from, token.0), from_eth_balance);

        if let Some(mut eth_balance) = self
            .expected_changes_for_current_block
            .eth_accounts_state
            .remove(&(from, 0))
        {
            eth_balance.1 += parse_ether("0.015").unwrap(); // max fee payed;
            self.expected_changes_for_current_block
                .eth_accounts_state
                .insert((from, 0), eth_balance);
        }

        let mut zksync0_old = self.get_expected_zksync_account_balance(to, token.0);
        zksync0_old += &amount;
        self.expected_changes_for_current_block
            .sync_accounts_state
            .insert((to, token.0), zksync0_old);

        let token_address = if token.0 == 0 {
            None
        } else {
            Some(
                self.tokens
                    .get(&token.0)
                    .cloned()
                    .expect("Token with token id does not exist"),
            )
        };
        let deposit = self.accounts.deposit(from, to, token_address, amount);

        self.execute_priority_op(deposit);
    }

    fn execute_tx(&self, tx: FranklinTx) {
        let block = ProposedBlock {
            priority_ops: Vec::new(),
            txs: vec![tx],
        };
        let block_sender = async {
            self.state_keeper_request_sender
                .clone()
                .send(StateKeeperRequest::ExecuteMiniBlock(block))
                .await
                .expect("sk receiver dropped");
        };
        block_on(block_sender);
    }

    fn execute_priority_op(&self, op: PriorityOp) {
        let block = ProposedBlock {
            priority_ops: vec![op],
            txs: Vec::new(),
        };
        let block_sender = async {
            self.state_keeper_request_sender
                .clone()
                .send(StateKeeperRequest::ExecuteMiniBlock(block))
                .await
                .expect("sk receiver dropped");
        };
        block_on(block_sender);
    }

    pub async fn exit(
        &mut self,
        accountId: ETHAccountId,
        token_id: TokenId,
        amount: u128,
        proof: EncodedProof,
    ) -> Result<String, failure::Error> {
        let sending_account = &self.accounts.eth_accounts[0];
        let account = &self.accounts.eth_accounts[accountId.0];
        sending_account.exit(
            token_id,
            account.address.clone(),
            amount,
            proof,
        )
        .await
    }

    pub fn full_exit(&mut self, post_by: ETHAccountId, from: ZKSyncAccountId, token: Token) {
        let account_id = self
            .get_zksync_account_committed_state(from)
            .map(|(id, _)| id)
            .expect("Account should be in the map");
        let token_address = if token.0 == 0 {
            Address::zero()
        } else {
            *self.tokens.get(&token.0).expect("Token does not exist")
        };

        let zksync0_old = self.get_expected_zksync_account_balance(from, token.0);
        self.expected_changes_for_current_block
            .sync_accounts_state
            .insert((from, token.0), BigDecimal::from(0));

        let mut post_by_eth_balance = self.get_expected_eth_account_balance(post_by, token.0);
        post_by_eth_balance.0 += zksync0_old;
        self.expected_changes_for_current_block
            .eth_accounts_state
            .insert((post_by, token.0), post_by_eth_balance);

        if let Some(mut eth_balance) = self
            .expected_changes_for_current_block
            .eth_accounts_state
            .remove(&(post_by, 0))
        {
            eth_balance.1 += parse_ether("0.015").unwrap(); // max fee payed;
            self.expected_changes_for_current_block
                .eth_accounts_state
                .insert((post_by, 0), eth_balance);
        }

        let full_exit = self.accounts.full_exit(post_by, token_address, account_id);
        self.execute_priority_op(full_exit);
    }

    fn change_pubkey_with_tx(&mut self, zksync_signer: ZKSyncAccountId) {
        let tx = self
            .accounts
            .change_pubkey_with_tx(zksync_signer, None, true);

        self.execute_tx(tx);
    }

    fn change_pubkey_with_priority_op(
        &mut self,
        eth_signer: ETHAccountId,
        zksync_signer: ZKSyncAccountId,
    ) {
        let op = self
            .accounts
            .change_pubkey_with_priority_op(eth_signer, zksync_signer);

        self.execute_priority_op(op);
    }

    pub fn transfer(
        &mut self,
        from: ZKSyncAccountId,
        to: ZKSyncAccountId,
        token: Token,
        amount: BigDecimal,
        fee: BigDecimal,
    ) {
        let mut zksync0_old = self.get_expected_zksync_account_balance(from, token.0);
        zksync0_old -= &amount;
        zksync0_old -= &fee;
        self.expected_changes_for_current_block
            .sync_accounts_state
            .insert((from, token.0), zksync0_old);

        let mut zksync0_old = self.get_expected_zksync_account_balance(to, token.0);
        zksync0_old += &amount;
        self.expected_changes_for_current_block
            .sync_accounts_state
            .insert((to, token.0), zksync0_old);

        let mut zksync0_old =
            self.get_expected_zksync_account_balance(self.accounts.fee_account_id, token.0);
        zksync0_old += &fee;
        self.expected_changes_for_current_block
            .sync_accounts_state
            .insert((self.accounts.fee_account_id, token.0), zksync0_old);

        let transfer = self
            .accounts
            .transfer(from, to, token, amount, fee, None, true);

        self.execute_tx(transfer)
    }

    pub fn withdraw(
        &mut self,
        from: ZKSyncAccountId,
        to: ETHAccountId,
        token: Token,
        amount: BigDecimal,
        fee: BigDecimal,
    ) {
        let mut zksync0_old = self.get_expected_zksync_account_balance(from, token.0);
        zksync0_old -= &amount;
        zksync0_old -= &fee;
        self.expected_changes_for_current_block
            .sync_accounts_state
            .insert((from, token.0), zksync0_old);

        let mut to_eth_balance = self.get_expected_eth_account_balance(to, token.0);
        to_eth_balance.0 += &amount;
        self.expected_changes_for_current_block
            .eth_accounts_state
            .insert((to, token.0), to_eth_balance);

        let mut zksync0_old =
            self.get_expected_zksync_account_balance(self.accounts.fee_account_id, token.0);
        zksync0_old += &fee;
        self.expected_changes_for_current_block
            .sync_accounts_state
            .insert((self.accounts.fee_account_id, token.0), zksync0_old);

        let withdraw = self
            .accounts
            .withdraw(from, to, token, amount, fee, None, true);

        self.execute_tx(withdraw);
    }

    pub fn execute_commit_block(&mut self/* , nonce: Option<U256> */) -> Result<String, failure::Error> {
        let block_sender = async {
            self.state_keeper_request_sender
                .clone()
                .send(StateKeeperRequest::SealBlock)
                .await
                .expect("sk receiver dropped");
        };
        block_on(block_sender);
        let new_block = block_on(async {
            if let Some(op) = self.proposed_blocks_receiver.next().await {
                op
            } else {
                panic!("State keeper channel closed");
            }
        });

        let block_rec = block_on(self.commit_account.commit_block(&new_block.block/* , nonce */))
            .expect("block commit fail");
        ensure!(
            block_rec.status == Some(U64::from(1)),
            "Block commit failed: {:?}",
            block_rec.transaction_hash
        );

        let mut block_checks_failed = false;
        for ((eth_account, token), (balance, allowed_margin)) in
            &self.expected_changes_for_current_block.eth_accounts_state
        {
            let real_balance = self.get_eth_balance(*eth_account, *token);
            let diff = balance - &real_balance;
            let is_diff_valid = diff >= BigDecimal::from(0) && diff <= *allowed_margin;
            if !is_diff_valid {
                println!(
                    "eth acc: {}, token: {}, diff: {}, within bounds: {}",
                    eth_account.0, token, diff, is_diff_valid
                );
                println!("expected: {}", balance);
                println!("real: {}", real_balance);
                block_checks_failed = true;
            }
        }

        for ((zksync_account, token), balance) in
            &self.expected_changes_for_current_block.sync_accounts_state
        {
            let real = self.get_zksync_balance(*zksync_account, *token);
            let is_diff_valid = real.clone() - balance == BigDecimal::from(0);
            if !is_diff_valid {
                println!(
                    "zksync acc {} diff {}, real: {}",
                    zksync_account.0,
                    real.clone() - balance,
                    real.clone()
                );
                block_checks_failed = true;
            }
        }

        if block_checks_failed {
            println!(
                "Failed block exec_operations: {:#?}",
                new_block.block.block_transactions
            );
            bail!("Block checks failed")
        }

        let hash = format!("{:#?}", &block_rec.transaction_hash);
        let reason = get_revert_reason(&hash);
        Ok(reason)
    }

    pub fn execute_commit_and_verify_block(&mut self) -> Result<(), failure::Error> {
        let block_sender = async {
            self.state_keeper_request_sender
                .clone()
                .send(StateKeeperRequest::SealBlock)
                .await
                .expect("sk receiver dropped");
        };
        block_on(block_sender);
        let new_block = block_on(async {
            if let Some(op) = self.proposed_blocks_receiver.next().await {
                op
            } else {
                panic!("State keeper channel closed");
            }
        });

        let block_rec = block_on(self.commit_account.commit_block(&new_block.block))
            .expect("block commit fail");
        ensure!(
            block_rec.status == Some(U64::from(1)),
            "Block commit failed: {:?}",
            block_rec.transaction_hash
        );
        let block_rec = block_on(self.commit_account.verify_block(&new_block.block))
            .expect("block verify fail");
        ensure!(
            block_rec.status == Some(U64::from(1)),
            "Block verify failed: {:?}",
            block_rec.transaction_hash
        );
        let block_rec = block_on(self.commit_account.complete_withdrawals())
            .expect("failed to complete pending withdrawals");
        ensure!(
            block_rec.status == Some(U64::from(1)),
            "Block commit failed: {:?}",
            block_rec.transaction_hash
        );

        let mut block_checks_failed = false;
        for ((eth_account, token), (balance, allowed_margin)) in
            &self.expected_changes_for_current_block.eth_accounts_state
        {
            let real_balance = self.get_eth_balance(*eth_account, *token);
            let diff = balance - &real_balance;
            let is_diff_valid = diff >= BigDecimal::from(0) && diff <= *allowed_margin;
            if !is_diff_valid {
                println!(
                    "eth acc: {}, token: {}, diff: {}, within bounds: {}",
                    eth_account.0, token, diff, is_diff_valid
                );
                println!("expected: {}", balance);
                println!("real: {}", real_balance);
                block_checks_failed = true;
            }
        }

        for ((zksync_account, token), balance) in
            &self.expected_changes_for_current_block.sync_accounts_state
        {
            let real = self.get_zksync_balance(*zksync_account, *token);
            let is_diff_valid = real.clone() - balance == BigDecimal::from(0);
            if !is_diff_valid {
                println!(
                    "zksync acc {} diff {}, real: {}",
                    zksync_account.0,
                    real.clone() - balance,
                    real.clone()
                );
                block_checks_failed = true;
            }
        }

        if block_checks_failed {
            println!(
                "Failed block exec_operations: {:#?}",
                new_block.block.block_transactions
            );
            bail!("Block checks failed")
        }

        Ok(())
    }

    fn get_zksync_account_committed_state(
        &self,
        zksync_id: ZKSyncAccountId,
    ) -> Option<(AccountId, Account)> {
        let address = &self.accounts.zksync_accounts[zksync_id.0].address;
        block_on(state_keeper_get_account(
            self.state_keeper_request_sender.clone(),
            address,
        ))
    }

    fn get_zksync_balance(&self, zksync_id: ZKSyncAccountId, token: TokenId) -> BigDecimal {
        self.get_zksync_account_committed_state(zksync_id)
            .map(|(_, acc)| acc.get_balance(token))
            .unwrap_or_default()
    }

    fn get_eth_balance(&self, eth_account_id: ETHAccountId, token: TokenId) -> BigDecimal {
        let account = &self.accounts.eth_accounts[eth_account_id.0];
        if token == 0 {
            block_on(account.eth_balance()).expect("Failed to get eth balance")
        } else {
            block_on(account.erc20_balance(&self.tokens[&token]))
                .expect("Failed to get erc20 balance")
        }
    }

    pub async fn get_balance_to_withdraw_async(&self, eth_account_id: ETHAccountId, token: TokenId) -> BigDecimal {
        self
            .accounts
            .eth_accounts[eth_account_id.0]
            .balances_to_withdraw(token)
            .await
            .expect("failed to query balance to withdraws")
    }

    pub fn is_exodus(&self) -> Result<bool, failure::Error> {
        block_on(self.accounts.eth_accounts[0].is_exodus())
    }

    pub fn total_blocks_committed(&self) -> Result<u64, failure::Error> {
        block_on(self.accounts.eth_accounts[0].total_blocks_committed())
    }
}<|MERGE_RESOLUTION|>--- conflicted
+++ resolved
@@ -160,11 +160,7 @@
 }
 
 /// Initialize plasma state with one account - fee account.
-<<<<<<< HEAD
-fn genesis_state(fee_account_address: &Address) -> PlasmaStateInitParams {
-=======
-pub fn genesis_state(fee_account_address: &AccountAddress) -> PlasmaStateInitParams {
->>>>>>> f23d613b
+pub fn genesis_state(fee_account_address: &Address) -> PlasmaStateInitParams {
     let mut accounts = AccountMap::default();
     let operator_account = Account::default_with_address(fee_account_address);
     accounts.insert(0, operator_account);
@@ -194,13 +190,8 @@
 }
 
 // Thread join handle and stop channel sender.
-<<<<<<< HEAD
-fn spawn_state_keeper(
+pub fn spawn_state_keeper(
     fee_account: &Address,
-=======
-pub fn spawn_state_keeper(
-    fee_account: &AccountAddress,
->>>>>>> f23d613b
 ) -> (JoinHandle<()>, oneshot::Sender<()>, StateKeeperChannels) {
     let (proposed_blocks_sender, proposed_blocks_receiver) = mpsc::channel(256);
     let (state_keeper_req_sender, state_keeper_req_receiver) = mpsc::channel(256);

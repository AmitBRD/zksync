pragma solidity 0.5.10;

import "./Bytes.sol";
import "./Governance.sol";

/// @title Priority Queue Contract
/// @author Matter Labs
contract PriorityQueue {

    /// @notice Rollup contract address
    address internal franklinAddress;

<<<<<<< HEAD
    /// @notice PriorityQueue contract owner address
    address internal ownerAddress;
=======
    /// @notice Governance contract
    Governance internal governance;
>>>>>>> 2a30bf26
    
    /// @notice Deposit operation number
    uint8 constant DEPOSIT_OP = 1;

    /// @notice Full exit operation number
    uint8 constant FULL_EXIT_OP = 6;

    /// @notice Token id bytes length
    uint8 constant TOKEN_BYTES = 2;

    /// @notice Token amount bytes length
    uint8 constant AMOUNT_BYTES = 16;

    /// @notice Ethereum address bytes length
    uint8 constant ETH_ADDR_BYTES = 20;

    /// @notice Rollup account id bytes length
    uint8 constant ACC_NUM_BYTES = 3;

    /// @notice Rollup nonce bytes length
    uint8 constant NONCE_BYTES = 4;

    /// @notice Franklin chain address length
    uint8 constant PUBKEY_HASH_BYTES = 20;

    /// @notice Signature (for example full exit signature) length
    uint8 constant SIGNATURE_BYTES = 64;

    /// @notice Public key length
    uint8 constant PUBKEY_BYTES = 32;

    /// @notice Expiration delta for priority request to be satisfied (in ETH blocks)
    uint256 constant PRIORITY_EXPIRATION = 4 * 60 * 24; // One day

    /// @notice New priority request event. Emitted when a request is placed into mapping
    event NewPriorityRequest(
        uint64 serialId,
        uint8 opType,
        bytes pubData,
        uint256 expirationBlock,
        uint256 fee
    );

    /// @notice Priority Operation container
    /// @member opType Priority operation type
    /// @member pubData Priority operation public data
    /// @member expirationBlock Expiration block number (ETH block) for this request (must be satisfied before)
    /// @member fee Validators fee
    struct PriorityOperation {
        uint8 opType;
        bytes pubData;
        uint256 expirationBlock;
        uint256 fee;
    }

    /// @notice Priority Requests mapping (request id - operation)
    /// @dev Contains op type, pubdata, fee and expiration block of unsatisfied requests.
    /// @dev Numbers are in order of requests receiving
    mapping(uint64 => PriorityOperation) public priorityRequests;

    /// @notice First open priority request id
    uint64 public firstPriorityRequestId;

    /// @notice Total number of requests
    uint64 public totalOpenPriorityRequests;

    /// @notice Total number of committed requests.
    /// @dev Used in checks: if the request matches the operation on Rollup contract and if provided number of requests is not too big
    uint64 public totalCommittedPriorityRequests;

    /// @notice Constructs PriorityQueue contract
<<<<<<< HEAD
    /// @param _ownerAddress Owner address
    constructor(address _ownerAddress) public {
        ownerAddress = _ownerAddress;
    }

    /// @notice Set rollup address if it has not been set before
    /// @param _franklinAddress Address of the Rollup contract
    function changeFranklinAddress(address _franklinAddress) external {
=======
    /// @param _governanceAddress Governance contract address
    constructor(address _governanceAddress) public {
        governance = Governance(_governanceAddress);
    }

    /// @notice Sets rollup address if it has not been set before
    /// @param _franklinAddress Address of the Rollup contract
    function setFranklinAddress(address _franklinAddress) external {
>>>>>>> 2a30bf26
        // Its possible to set franklin contract address only if it has not been setted before
        require(
            franklinAddress == address(0),
            "pcs11"
        ); // pcs11 - franklin address is already setted
        // Check for governor
        governance.requireGovernor(msg.sender);
        // Set franklin address
        franklinAddress = _franklinAddress;
    }

    /// @notice Saves priority request in storage
    /// @dev Calculates expiration block for request, store this request and emit NewPriorityRequest event
    /// @param _opType Rollup operation type
    /// @param _fee Validators' fee
    /// @param _pubData Operation pubdata
    function addPriorityRequest(
        uint8 _opType,
        uint256 _fee,
        bytes calldata _pubData
    ) external {
        requireFranklin();
        // Expiration block is: current block number + priority expiration delta
        uint256 expirationBlock = block.number + PRIORITY_EXPIRATION;

        priorityRequests[firstPriorityRequestId+totalOpenPriorityRequests] = PriorityOperation({
            opType: _opType,
            pubData: _pubData,
            expirationBlock: expirationBlock,
            fee: _fee
        });

        emit NewPriorityRequest(
            firstPriorityRequestId+totalOpenPriorityRequests,
            _opType,
            _pubData,
            expirationBlock,
            _fee
        );

        totalOpenPriorityRequests++;
    }

    /// @notice Collect a fee from provided requests number for the validator and delete these requests
    /// @param _number The number of requests to process
    /// @return validators fee
    function collectValidatorsFeeAndDeleteRequests(uint64 _number) external returns (uint256) {
        requireFranklin();
        require(
            _number <= totalOpenPriorityRequests,
            "pcs21"
        ); // pcs21 - number is heigher than total priority requests number

        uint256 totalFee = 0;
        for (uint64 i = firstPriorityRequestId; i < firstPriorityRequestId + _number; i++) {
            totalFee += priorityRequests[i].fee;
            delete priorityRequests[i];
        }
        totalOpenPriorityRequests -= _number;
        firstPriorityRequestId += _number;
        totalCommittedPriorityRequests -= _number;

        return totalFee;
    }

    /// @notice Concates open (outstanding) deposit requests public data
    /// @return concated deposits public data
    function getOutstandingDeposits() external view returns (bytes memory depositsPubData) {
        for (uint64 i = firstPriorityRequestId; i < firstPriorityRequestId + totalOpenPriorityRequests; i++) {
            if (priorityRequests[i].opType == DEPOSIT_OP) {
                depositsPubData = Bytes.concat(depositsPubData, priorityRequests[i].pubData);
            }
        }
    }

    /// @notice Compares Rollup operation with corresponding priority requests' operation
    /// @param _opType Operation type
    /// @param _pubData Operation pub data
    /// @param _id - Request id
    /// @return bool flag that indicates if priority operation is valid (exists in priority requests list on the specified place)
    function isPriorityOpValid(uint8 _opType, bytes calldata _pubData, uint64 _id) external view returns (bool) {
        uint64 _priorityRequestId = _id + firstPriorityRequestId + totalCommittedPriorityRequests;
        bytes memory priorityPubData;
        bytes memory onchainPubData;
        if (_opType == DEPOSIT_OP && priorityRequests[_priorityRequestId].opType == DEPOSIT_OP) {
            priorityPubData = Bytes.slice(priorityRequests[_priorityRequestId].pubData, ETH_ADDR_BYTES, PUBKEY_HASH_BYTES + AMOUNT_BYTES + TOKEN_BYTES);
            onchainPubData = _pubData;
        } else if (_opType == FULL_EXIT_OP && priorityRequests[_priorityRequestId].opType == FULL_EXIT_OP) {
            priorityPubData = Bytes.slice(priorityRequests[_priorityRequestId].pubData, 0, ACC_NUM_BYTES + PUBKEY_BYTES + ETH_ADDR_BYTES + TOKEN_BYTES + NONCE_BYTES + SIGNATURE_BYTES);
            onchainPubData = Bytes.slice(_pubData, 0, ACC_NUM_BYTES + PUBKEY_BYTES + ETH_ADDR_BYTES + TOKEN_BYTES + NONCE_BYTES + SIGNATURE_BYTES);
        } else {
            revert("pid11"); // pid11 - wrong operation
        }
        return (priorityPubData.length > 0) &&
            (keccak256(onchainPubData) == keccak256(priorityPubData));
    }

    /// @notice Checks if provided number is less than uncommitted requests count
    /// @param _number Number of requests
    function validateNumberOfRequests(uint64 _number) external view {
        require(
            _number <= totalOpenPriorityRequests-totalCommittedPriorityRequests,
            "pvs11"
        ); // pvs11 - too much priority requests
    }

    /// @notice Increases committed requests count by provided number
    /// @param _number Number of requests
    function increaseCommittedRequestsNumber(uint64 _number) external {
        requireFranklin();
        totalCommittedPriorityRequests += _number;
    }

    /// @notice Decreases committed requests count by provided number
    /// @param _number Number of requests
    function decreaseCommittedRequestsNumber(uint64 _number) external {
        requireFranklin();
        totalCommittedPriorityRequests -= _number;
    }

    /// @notice Checks if Exodus mode must be entered.
    /// @dev Exodus mode must be entered in case of current ethereum block number is higher than the oldest
    /// @dev of existed priority requests expiration block number.
    /// @return bool flag that indicates if exodus mode must be entered.
    function triggerExodusIfNeeded() external view returns (bool) {
        return block.number >= priorityRequests[firstPriorityRequestId].expirationBlock &&
            priorityRequests[firstPriorityRequestId].expirationBlock != 0;
    }

    /// @notice Check if the sender is rollup contract
    function requireFranklin() internal view {
        require(
            msg.sender == franklinAddress,
            "prn11"
        ); // prn11 - only by franklin
    }
<<<<<<< HEAD

    /// @notice Check if the sender is owner
    function requireOwner() internal view {
        require(
            msg.sender == ownerAddress,
            "prr11"
        ); // prr11 - only by owner
    }
=======
>>>>>>> 2a30bf26
}<|MERGE_RESOLUTION|>--- conflicted
+++ resolved
@@ -10,13 +10,8 @@
     /// @notice Rollup contract address
     address internal franklinAddress;
 
-<<<<<<< HEAD
-    /// @notice PriorityQueue contract owner address
-    address internal ownerAddress;
-=======
     /// @notice Governance contract
     Governance internal governance;
->>>>>>> 2a30bf26
     
     /// @notice Deposit operation number
     uint8 constant DEPOSIT_OP = 1;
@@ -88,16 +83,6 @@
     uint64 public totalCommittedPriorityRequests;
 
     /// @notice Constructs PriorityQueue contract
-<<<<<<< HEAD
-    /// @param _ownerAddress Owner address
-    constructor(address _ownerAddress) public {
-        ownerAddress = _ownerAddress;
-    }
-
-    /// @notice Set rollup address if it has not been set before
-    /// @param _franklinAddress Address of the Rollup contract
-    function changeFranklinAddress(address _franklinAddress) external {
-=======
     /// @param _governanceAddress Governance contract address
     constructor(address _governanceAddress) public {
         governance = Governance(_governanceAddress);
@@ -106,7 +91,6 @@
     /// @notice Sets rollup address if it has not been set before
     /// @param _franklinAddress Address of the Rollup contract
     function setFranklinAddress(address _franklinAddress) external {
->>>>>>> 2a30bf26
         // Its possible to set franklin contract address only if it has not been setted before
         require(
             franklinAddress == address(0),
@@ -243,15 +227,4 @@
             "prn11"
         ); // prn11 - only by franklin
     }
-<<<<<<< HEAD
-
-    /// @notice Check if the sender is owner
-    function requireOwner() internal view {
-        require(
-            msg.sender == ownerAddress,
-            "prr11"
-        ); // prr11 - only by owner
-    }
-=======
->>>>>>> 2a30bf26
 }
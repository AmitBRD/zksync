--- conflicted
+++ resolved
@@ -1,22 +1,15 @@
 // Built-in deps
 // External imports
 use diesel::prelude::*;
-<<<<<<< HEAD
 use serde_json::value::Value;
-=======
 use itertools::Itertools;
->>>>>>> 8f0eef8c
 // Workspace imports
 use models::node::{Address, TokenId};
 use models::ActionType;
 // Local imports
 use self::records::{
-<<<<<<< HEAD
-    PriorityOpReceiptResponse, ReadTx, TransactionsHistoryItem, TxByHashResponse, TxReceiptResponse,
-=======
     AccountTransaction, PriorityOpReceiptResponse, TransactionsHistoryItem, TxByHashResponse,
     TxReceiptResponse,
->>>>>>> 8f0eef8c
 };
 use crate::schema::*;
 use crate::tokens::TokensSchema;
@@ -151,7 +144,6 @@
 
         if let Some((tx, mempool_tx)) = query_result {
             let block_number = tx.block_number;
-<<<<<<< HEAD
             let fail_reason = tx.fail_reason.clone();
             let created_at = mempool_tx
                 .as_ref()
@@ -164,9 +156,7 @@
                     Value::default()
                 })
             });
-=======
             let operation = tx.operation;
->>>>>>> 8f0eef8c
 
             let tx_token = operation["token"].as_i64().unwrap_or(-1);
             let tx_type = operation["type"].as_str().unwrap_or("unknown tx_type");
@@ -421,58 +411,4 @@
         }
         Ok(tx_history)
     }
-<<<<<<< HEAD
-=======
-
-    /// Loads all the transactions that affected the certain account.
-    pub fn get_account_transactions(
-        &self,
-        address: &PubKeyHash,
-    ) -> QueryResult<Vec<AccountTransaction>> {
-        let all_txs: Vec<_> = executed_transactions::table
-            .filter(executed_transactions::primary_account_address.eq(address.data.to_vec()))
-            .left_join(
-                operations::table
-                    .on(operations::block_number.eq(executed_transactions::block_number)),
-            )
-            .load::<(StoredExecutedTransaction, Option<StoredOperation>)>(self.0.conn())?;
-
-        let res = all_txs
-            .into_iter()
-            .group_by(|(stored_tx, _)| stored_tx.tx_hash.clone())
-            .into_iter()
-            .map(|(_op_id, mut group_iter)| {
-                // TODO: replace the query with pivot
-                let (executed_tx, operation) = group_iter.next().unwrap();
-                let mut res = AccountTransaction {
-                    tx: executed_tx.operation,
-                    tx_hash: hex::encode(executed_tx.tx_hash.as_slice()),
-                    success: executed_tx.success,
-                    fail_reason: executed_tx.fail_reason,
-                    committed: false,
-                    verified: false,
-                };
-                if let Some(operation) = operation {
-                    if operation.action_type == ActionType::COMMIT.to_string() {
-                        res.committed = operation.confirmed;
-                    } else {
-                        res.verified = operation.confirmed;
-                    }
-                }
-                if let Some((_executed_tx, operation)) = group_iter.next() {
-                    if let Some(operation) = operation {
-                        if operation.action_type == ActionType::COMMIT.to_string() {
-                            res.committed = operation.confirmed;
-                        } else {
-                            res.verified = operation.confirmed;
-                        }
-                    };
-                }
-                res
-            })
-            .collect::<Vec<AccountTransaction>>();
-
-        Ok(res)
-    }
->>>>>>> 8f0eef8c
 }
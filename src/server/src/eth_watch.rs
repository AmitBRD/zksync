--- conflicted
+++ resolved
@@ -4,12 +4,8 @@
 use models::abi::TEST_PLASMA_ALWAYS_VERIFY;
 use models::plasma::params;
 use models::plasma::tx::{DepositTx, ExitTx};
-<<<<<<< HEAD
-use models::abi::TEST_PLASMA_ALWAYS_VERIFY;
-=======
 use models::plasma::{Engine, Fr};
 use models::{ProtoBlock, StateKeeperRequest};
->>>>>>> d32f7276
 use std::collections::{HashMap, HashSet};
 use std::env;
 use std::str::FromStr;
@@ -22,11 +18,8 @@
 use web3::futures::Future;
 use web3::types::{BlockNumber, FilterBuilder, H160, H256, U256};
 
-<<<<<<< HEAD
-=======
 use storage::ConnectionPool;
 
->>>>>>> d32f7276
 fn u64_from_environment(name: &str) -> Option<u64> {
     let candidate = env::var(name);
     if let Ok(candidate_string) = candidate {
